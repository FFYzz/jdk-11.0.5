/*
 * Copyright (c) 1997, 2018, Oracle and/or its affiliates. All rights reserved.
 * DO NOT ALTER OR REMOVE COPYRIGHT NOTICES OR THIS FILE HEADER.
 *
 * This code is free software; you can redistribute it and/or modify it
 * under the terms of the GNU General Public License version 2 only, as
 * published by the Free Software Foundation.  Oracle designates this
 * particular file as subject to the "Classpath" exception as provided
 * by Oracle in the LICENSE file that accompanied this code.
 *
 * This code is distributed in the hope that it will be useful, but WITHOUT
 * ANY WARRANTY; without even the implied warranty of MERCHANTABILITY or
 * FITNESS FOR A PARTICULAR PURPOSE.  See the GNU General Public License
 * version 2 for more details (a copy is included in the LICENSE file that
 * accompanied this code).
 *
 * You should have received a copy of the GNU General Public License version
 * 2 along with this work; if not, write to the Free Software Foundation,
 * Inc., 51 Franklin St, Fifth Floor, Boston, MA 02110-1301 USA.
 *
 * Please contact Oracle, 500 Oracle Parkway, Redwood Shores, CA 94065 USA
 * or visit www.oracle.com if you need additional information or have any
 * questions.
 */
#include <malloc.h>

#include "net_util.h"

#include "java_net_TwoStacksPlainSocketImpl.h"
#include "java_net_SocketOptions.h"
#include "java_net_InetAddress.h"

/************************************************************************
 * TwoStacksPlainSocketImpl
 */

static jfieldID IO_fd_fdID;

jfieldID psi_fdID;
jfieldID psi_addressID;
jfieldID psi_portID;
jfieldID psi_localportID;
jfieldID psi_timeoutID;
jfieldID psi_trafficClassID;
jfieldID psi_serverSocketID;

/*
 * the level of the TCP protocol for setsockopt and getsockopt
 * we only want to look this up once, from the static initializer
 * of TwoStacksPlainSocketImpl
 */
static int tcp_level = -1;

static int getFD(JNIEnv *env, jobject this) {
    jobject fdObj = (*env)->GetObjectField(env, this, psi_fdID);

    if (fdObj == NULL) {
        return -1;
    }
    return (*env)->GetIntField(env, fdObj, IO_fd_fdID);
}


/*
 * The initProto function is called whenever TwoStacksPlainSocketImpl is
 * loaded, to cache fieldIds for efficiency. This is called everytime
 * the Java class is loaded.
 *
 * Class:     java_net_TwoStacksPlainSocketImpl
 * Method:    initProto

 * Signature: ()V
 */
JNIEXPORT void JNICALL
Java_java_net_TwoStacksPlainSocketImpl_initProto(JNIEnv *env, jclass cls) {

    struct protoent *proto = getprotobyname("TCP");
    tcp_level = (proto == 0 ? IPPROTO_TCP: proto->p_proto);

    psi_fdID = (*env)->GetFieldID(env, cls , "fd", "Ljava/io/FileDescriptor;");
    CHECK_NULL(psi_fdID);
    psi_addressID = (*env)->GetFieldID(env, cls, "address",
                                          "Ljava/net/InetAddress;");
    CHECK_NULL(psi_addressID);
    psi_portID = (*env)->GetFieldID(env, cls, "port", "I");
    CHECK_NULL(psi_portID);
    psi_localportID = (*env)->GetFieldID(env, cls, "localport", "I");
    CHECK_NULL(psi_localportID);
    psi_timeoutID = (*env)->GetFieldID(env, cls, "timeout", "I");
    CHECK_NULL(psi_timeoutID);
    psi_trafficClassID = (*env)->GetFieldID(env, cls, "trafficClass", "I");
    CHECK_NULL(psi_trafficClassID);
    psi_serverSocketID = (*env)->GetFieldID(env, cls, "serverSocket",
                                            "Ljava/net/ServerSocket;");
    CHECK_NULL(psi_serverSocketID);
    IO_fd_fdID = NET_GetFileDescriptorID(env);
    CHECK_NULL(IO_fd_fdID);
}

/*
 * Class:     java_net_TwoStacksPlainSocketImpl
 * Method:    socketCreate
 * Signature: (Z)V
 */
JNIEXPORT void JNICALL
Java_java_net_TwoStacksPlainSocketImpl_socketCreate(JNIEnv *env, jobject this,
                                           jboolean stream) {
    jobject fdObj;
    int fd;

    fdObj = (*env)->GetObjectField(env, this, psi_fdID);

    if (IS_NULL(fdObj)) {
        JNU_ThrowByName(env, JNU_JAVANETPKG "SocketException",
                        "null fd object");
        return;
    }
    fd = socket(AF_INET, (stream ? SOCK_STREAM: SOCK_DGRAM), 0);
    if (fd == -1) {
        NET_ThrowCurrent(env, "create");
        return;
    } else {
        /* Set socket attribute so it is not passed to any child process */
        SetHandleInformation((HANDLE)(UINT_PTR)fd, HANDLE_FLAG_INHERIT, FALSE);
        (*env)->SetIntField(env, fdObj, IO_fd_fdID, (int)fd);
    }
}

/*
 * inetAddress is the address object passed to the socket connect
 * call.
 *
 * Class:     java_net_TwoStacksPlainSocketImpl
 * Method:    socketConnect
 * Signature: (Ljava/net/InetAddress;I)V
 */
JNIEXPORT void JNICALL
Java_java_net_TwoStacksPlainSocketImpl_socketConnect(JNIEnv *env, jobject this,
                                                     jobject iaObj, jint port,
                                                     jint timeout)
{
    jint localport = (*env)->GetIntField(env, this, psi_localportID);

    /* family and localport are int fields of iaObj */
    int family;
    jint fd = -1;
    jint len;

    jobject fdObj = (*env)->GetObjectField(env, this, psi_fdID);

    SOCKETADDRESS sa;

    /* The result of the connection */
    int connect_res;
    memset((char *)&sa, 0, sizeof(sa));

    if (!IS_NULL(fdObj)) {
        fd = (*env)->GetIntField(env, fdObj, IO_fd_fdID);
    }

    if (IS_NULL(iaObj)) {
        JNU_ThrowNullPointerException(env, "inet address argument is null.");
        return;
    }

    if (NET_InetAddressToSockaddr(env, iaObj, port, &sa, &len,
                                  JNI_FALSE) != 0) {
        return;
    }

    family = sa.sa.sa_family;
    if (family != AF_INET) {
        JNU_ThrowByName(env, JNU_JAVANETPKG "SocketException",
                        "Protocol family not supported");
    }
    if (fd == -1) {
        JNU_ThrowByName(env, JNU_JAVANETPKG "SocketException",
                        "Destination unreachable");
        return;
    }

    if (timeout <= 0) {
        connect_res = connect(fd, &sa.sa, sizeof(SOCKETADDRESS));
        if (connect_res == SOCKET_ERROR) {
            connect_res = WSAGetLastError();
        }
    } else {
        int optval;
        int optlen = sizeof(optval);

        /* make socket non-blocking */
        optval = 1;
        ioctlsocket(fd, FIONBIO, &optval);

        /* initiate the connect */
        connect_res = connect(fd, &sa.sa, sizeof(SOCKETADDRESS));
        if (connect_res == SOCKET_ERROR) {
            if (WSAGetLastError() != WSAEWOULDBLOCK) {
                connect_res = WSAGetLastError();
            } else {
                fd_set wr, ex;
                struct timeval t;

                FD_ZERO(&wr);
                FD_ZERO(&ex);
                FD_SET(fd, &wr);
                FD_SET(fd, &ex);
                t.tv_sec = timeout / 1000;
                t.tv_usec = (timeout % 1000) * 1000;

                /*
                 * Wait for timout, connection established or
                 * connection failed.
                 */
                connect_res = select(fd+1, 0, &wr, &ex, &t);

                /*
                 * Timeout before connection is established/failed so
                 * we throw exception and shutdown input/output to prevent
                 * socket from being used.
                 * The socket should be closed immediately by the caller.
                 */
                if (connect_res == 0) {
                    JNU_ThrowByName(env, JNU_JAVANETPKG "SocketTimeoutException",
                                    "connect timed out");
                    shutdown( fd, SD_BOTH );

                     /* make socket blocking again - just in case */
                    optval = 0;
                    ioctlsocket( fd, FIONBIO, &optval );
                    return;
                }

                /*
                 * We must now determine if the connection has been established
                 * or if it has failed. The logic here is designed to work around
                 * bug on Windows NT whereby using getsockopt to obtain the
                 * last error (SO_ERROR) indicates there is no error. The workaround
                 * on NT is to allow winsock to be scheduled and this is done by
                 * yielding and retrying. As yielding is problematic in heavy
                 * load conditions we attempt up to 3 times to get the error reason.
                 */
                if (!FD_ISSET(fd, &ex)) {
                    connect_res = 0;
                } else {
                    int retry;
                    for (retry=0; retry<3; retry++) {
                        NET_GetSockOpt(fd, SOL_SOCKET, SO_ERROR,
                                       (char*)&connect_res, &optlen);
                        if (connect_res) {
                            break;
                        }
                        Sleep(0);
                    }

                    if (connect_res == 0) {
                        JNU_ThrowByName(env, JNU_JAVANETPKG "SocketException",
                                        "Unable to establish connection");
                        return;
                    }
                }
            }
        }

        /* make socket blocking again */
        optval = 0;
        ioctlsocket(fd, FIONBIO, &optval);
    }

    if (connect_res) {
        if (connect_res == WSAEADDRNOTAVAIL) {
            JNU_ThrowByName(env, JNU_JAVANETPKG "ConnectException",
                "connect: Address is invalid on local machine, or port is not valid on remote machine");
        } else {
            NET_ThrowNew(env, connect_res, "connect");
        }
        return;
    }

    (*env)->SetIntField(env, fdObj, IO_fd_fdID, (int)fd);

    /* set the remote peer address and port */
    (*env)->SetObjectField(env, this, psi_addressID, iaObj);
    (*env)->SetIntField(env, this, psi_portID, port);

    /*
     * we need to initialize the local port field if bind was called
     * previously to the connect (by the client) then localport field
     * will already be initialized
     */
    if (localport == 0) {
        /* Now that we're a connected socket, let's extract the port number
         * that the system chose for us and store it in the Socket object.
         */
        u_short port;
        int len = sizeof(SOCKETADDRESS);
        if (getsockname(fd, &sa.sa, &len) == -1) {
            if (WSAGetLastError() == WSAENOTSOCK) {
                JNU_ThrowByName(env, JNU_JAVANETPKG "SocketException",
                                "Socket closed");
            } else {
                NET_ThrowCurrent(env, "getsockname failed");
            }
            return;
        }
        port = ntohs((u_short)GET_PORT(&sa));
        (*env)->SetIntField(env, this, psi_localportID, (int) port);
    }
}

/*
 * Class:     java_net_TwoStacksPlainSocketImpl
 * Method:    socketBind
 * Signature: (Ljava/net/InetAddress;I)V
 */
JNIEXPORT void JNICALL
Java_java_net_TwoStacksPlainSocketImpl_socketBind(JNIEnv *env, jobject this,
                                         jobject iaObj, jint localport,
                                         jboolean exclBind) {

    /* fdObj is the FileDescriptor field on this */
    jobject fdObj;
    /* fd is an int field on fdObj */
    int fd, len = 0;

    /* family is an int field of iaObj */
    int family;
    int rv;

    SOCKETADDRESS sa;

    fdObj = (*env)->GetObjectField(env, this, psi_fdID);

    family = getInetAddress_family(env, iaObj);
    JNU_CHECK_EXCEPTION(env);

    if (family != java_net_InetAddress_IPv4) {
        JNU_ThrowByName(env, JNU_JAVANETPKG "SocketException",
                        "Protocol family not supported");
        return;
    }

    if (IS_NULL(fdObj)) {
        JNU_ThrowByName(env, JNU_JAVANETPKG "SocketException",
                        "Socket closed");
        return;
    } else {
        fd = (*env)->GetIntField(env, fdObj, IO_fd_fdID);
    }
    if (IS_NULL(iaObj)) {
        JNU_ThrowNullPointerException(env, "inet address argument");
        return;
    }

    if (NET_InetAddressToSockaddr(env, iaObj, localport, &sa, &len,
                                  JNI_FALSE) != 0) {
        return;
    }
    rv = NET_WinBind(fd, &sa, len, exclBind);

    if (rv == -1) {
        NET_ThrowCurrent(env, "NET_Bind");
        return;
    }

    /* set the address */
    (*env)->SetObjectField(env, this, psi_addressID, iaObj);

    /* intialize the local port */
    if (localport == 0) {
        /* Now that we're a bound socket, let's extract the port number
         * that the system chose for us and store it in the Socket object.
         */
        int len = sizeof(SOCKETADDRESS);
        u_short port;

        if (getsockname(fd, &sa.sa, &len) == -1) {
            NET_ThrowCurrent(env, "getsockname in plain socketBind");
            return;
        }
        port = ntohs((u_short) GET_PORT (&sa));

        (*env)->SetIntField(env, this, psi_localportID, (int)port);
    } else {
        (*env)->SetIntField(env, this, psi_localportID, localport);
    }
}

/*
 * Class:     java_net_TwoStacksPlainSocketImpl
 * Method:    socketListen
 * Signature: (I)V
 */
JNIEXPORT void JNICALL
Java_java_net_TwoStacksPlainSocketImpl_socketListen
  (JNIEnv *env, jobject this, jint count)
{
    /* this FileDescriptor fd field */
    jobject fdObj = (*env)->GetObjectField(env, this, psi_fdID);
    jobject address;
    /* fdObj's int fd field */
    int fd = INVALID_SOCKET;
    SOCKETADDRESS addr;
    int addrlen;

    if (IS_NULL(fdObj)) {
        JNU_ThrowByName(env, JNU_JAVANETPKG "SocketException",
                        "socket closed");
        return;
    }

    if (!IS_NULL(fdObj)) {
        fd = (*env)->GetIntField(env, fdObj, IO_fd_fdID);
    }
    address = (*env)->GetObjectField(env, this, psi_addressID);
    if (IS_NULL(address)) {
        JNU_ThrowNullPointerException(env, "socket address");
        return;
    }
    if (NET_InetAddressToSockaddr(env, address, 0, &addr, &addrlen,
                                  JNI_FALSE) != 0) {
        return;
    }

    if (addr.sa.sa_family == AF_INET) {
        /* listen on v4 */
        if (listen(fd, count) == -1) {
            NET_ThrowCurrent(env, "listen failed");
        }
    } else {
        NET_SocketClose(fd);
        (*env)->SetObjectField(env, this, psi_fdID, NULL);
    }
}

/*
 * Class:     java_net_TwoStacksPlainSocketImpl
 * Method:    socketAccept
 * Signature: (Ljava/net/SocketImpl;)V
 */
JNIEXPORT void JNICALL
Java_java_net_TwoStacksPlainSocketImpl_socketAccept(JNIEnv *env, jobject this,
                                           jobject socket)
{
    /* fields on this */
    jint port;
    jint timeout = (*env)->GetIntField(env, this, psi_timeoutID);
    jobject fdObj = (*env)->GetObjectField(env, this, psi_fdID);

    /* the FileDescriptor field on socket */
    jobject socketFdObj;

    /* cache the Inet4 class */
    static jclass inet4Cls;

    /* the InetAddress field on socket */
    jobject socketAddressObj;

    /* the fd int field on fdObj */
    jint fd=-1;

    SOCKETADDRESS sa;
    jint len;
    int ret;

    if (IS_NULL(fdObj)) {
        JNU_ThrowByName(env, JNU_JAVANETPKG "SocketException",
                        "Socket closed");
        return;
    }

    fd = (*env)->GetIntField(env, fdObj, IO_fd_fdID);

    if (IS_NULL(socket)) {
        JNU_ThrowNullPointerException(env, "socket is null");
        return;
    } else {
        socketFdObj = (*env)->GetObjectField(env, socket, psi_fdID);
        socketAddressObj = (*env)->GetObjectField(env, socket, psi_addressID);
    }
    if ((IS_NULL(socketAddressObj)) || (IS_NULL(socketFdObj))) {
        JNU_ThrowNullPointerException(env, "socket address or fd obj");
        return;
    }

    len = sizeof(struct sockaddr_in);
    if (timeout) {
        ret = NET_Timeout(fd, timeout);
        if (ret == 0) {
            JNU_ThrowByName(env, JNU_JAVANETPKG "SocketTimeoutException",
                            "Accept timed out");
            return;
        } else if (ret == -1) {
            JNU_ThrowByName(env, JNU_JAVANETPKG "SocketException", "socket closed");
        /* REMIND: SOCKET CLOSED PROBLEM */
/*        NET_ThrowCurrent(env, "Accept failed"); */
            return;
        } else if (ret == -2) {
            JNU_ThrowByName(env, JNU_JAVAIOPKG "InterruptedIOException",
                            "operation interrupted");
            return;
        }
    }

    fd = accept(fd, &sa.sa, &len);
    if (fd < 0) {
        /* REMIND: SOCKET CLOSED PROBLEM */
        if (fd == -2) {
            JNU_ThrowByName(env, JNU_JAVAIOPKG "InterruptedIOException",
                            "operation interrupted");
        } else {
            JNU_ThrowByName(env, JNU_JAVANETPKG "SocketException",
                            "socket closed");
        }
        return;
    }
    SetHandleInformation((HANDLE)(UINT_PTR)fd, HANDLE_FLAG_INHERIT, 0);
    (*env)->SetIntField(env, socketFdObj, IO_fd_fdID, fd);

    if (sa.sa.sa_family != AF_INET) {
        JNU_ThrowByName(env, JNU_JAVANETPKG "SocketException",
                        "Protocol family not supported");
        return;
    }

    if (inet4Cls == NULL) {
        jclass c = (*env)->FindClass(env, "java/net/Inet4Address");
        if (c != NULL) {
            inet4Cls = (*env)->NewGlobalRef(env, c);
            (*env)->DeleteLocalRef(env, c);
        }
    }

<<<<<<< HEAD
        setInetAddress_addr(env, socketAddressObj, ntohl(sa.sa4.sin_addr.s_addr));
        JNU_CHECK_EXCEPTION(env);
        setInetAddress_family(env, socketAddressObj, java_net_InetAddress_IPv4);
        JNU_CHECK_EXCEPTION(env);
        (*env)->SetObjectField(env, socket, psi_addressID, socketAddressObj);
    } else {
        /* AF_INET6 -> Inet6Address */
        if (inet6Cls == 0) {
            jclass c = (*env)->FindClass(env, "java/net/Inet6Address");
            if (c != NULL) {
                inet6Cls = (*env)->NewGlobalRef(env, c);
                (*env)->DeleteLocalRef(env, c);
            }
        }

        if (inet6Cls != NULL) {
            socketAddressObj = (*env)->NewObject(env, inet6Cls, ia6_ctrID);
        } else {
            socketAddressObj = NULL;
        }
        if (socketAddressObj == NULL) {
            /*
             * FindClass or NewObject failed so close connection and
             * exist (there will be a pending exception).
             */
            NET_SocketClose(fd);
            return;
        }
        setInet6Address_ipaddress(env, socketAddressObj, (char *)&sa.sa6.sin6_addr);
        setInetAddress_family(env, socketAddressObj, java_net_InetAddress_IPv6);
        JNU_CHECK_EXCEPTION(env);
        setInet6Address_scopeid(env, socketAddressObj, sa.sa6.sin6_scope_id);

=======
    /*
     * fill up the remote peer port and address in the new socket structure
     */
    if (inet4Cls != NULL) {
        socketAddressObj = (*env)->NewObject(env, inet4Cls, ia4_ctrID);
    } else {
        socketAddressObj = NULL;
    }
    if (socketAddressObj == NULL) {
        /*
         * FindClass or NewObject failed so close connection and
         * exit (there will be a pending exception).
         */
        NET_SocketClose(fd);
        return;
>>>>>>> eab5dab5
    }

    setInetAddress_addr(env, socketAddressObj, ntohl(sa.sa4.sin_addr.s_addr));
    setInetAddress_family(env, socketAddressObj, java_net_InetAddress_IPv4);
    (*env)->SetObjectField(env, socket, psi_addressID, socketAddressObj);
    port = ntohs ((u_short)GET_PORT(&sa));
    (*env)->SetIntField(env, socket, psi_portID, (int)port);
    port = (*env)->GetIntField(env, this, psi_localportID);
    (*env)->SetIntField(env, socket, psi_localportID, port);
    (*env)->SetObjectField(env, socket, psi_addressID, socketAddressObj);
}

/*
 * Class:     java_net_TwoStacksPlainSocketImpl
 * Method:    socketAvailable
 * Signature: ()I
 */
JNIEXPORT jint JNICALL
Java_java_net_TwoStacksPlainSocketImpl_socketAvailable(JNIEnv *env, jobject this) {

    jint available = -1;
    jint res;
    jobject fdObj = (*env)->GetObjectField(env, this, psi_fdID);
    jint fd;

    if (IS_NULL(fdObj)) {
        JNU_ThrowByName(env, JNU_JAVANETPKG "SocketException", "Socket closed");
        return -1;
    } else {
        fd = (*env)->GetIntField(env, fdObj, IO_fd_fdID);
    }
    res = ioctlsocket(fd, FIONREAD, &available);
    /* if result isn't 0, it means an error */
    if (res != 0) {
        NET_ThrowNew(env, res, "socket available");
    }
    return available;
}

/*
 * Class:     java_net_TwoStacksPlainSocketImpl
 * Method:    socketClose
 * Signature: ()V
 */
JNIEXPORT void JNICALL
Java_java_net_TwoStacksPlainSocketImpl_socketClose0(JNIEnv *env, jobject this,
                                           jboolean useDeferredClose) {

    jobject fdObj = (*env)->GetObjectField(env, this, psi_fdID);
    jint fd=-1;

    if (IS_NULL(fdObj)) {
        JNU_ThrowByName(env, JNU_JAVANETPKG "SocketException",
                        "socket already closed");
        return;
    }
    if (!IS_NULL(fdObj)) {
        fd = (*env)->GetIntField(env, fdObj, IO_fd_fdID);
    }
    if (fd != -1) {
        (*env)->SetIntField(env, fdObj, IO_fd_fdID, -1);
        NET_SocketClose(fd);
    }
}

/*
 * Socket options for plainsocketImpl
 *
 *
 * Class:     java_net_TwoStacksPlainSocketImpl
 * Method:    socketNativeSetOption
 * Signature: (IZLjava/lang/Object;)V
 */
JNIEXPORT void JNICALL
Java_java_net_TwoStacksPlainSocketImpl_socketNativeSetOption
  (JNIEnv *env, jobject this, jint cmd, jboolean on, jobject value)
{
    int fd;
    int level = 0, optname = 0, optlen = 0;
    union {
        int i;
        struct linger ling;
    } optval;

    memset((char *)&optval, 0, sizeof(optval));
    /*
     * Get SOCKET and check that it hasn't been closed
     */
    fd = getFD(env, this);
    if (fd < 0) {
        JNU_ThrowByName(env, JNU_JAVANETPKG "SocketException", "Socket closed");
        return;
    }

    /*
     * SO_TIMEOUT is the socket option used to specify the timeout
     * for ServerSocket.accept and Socket.getInputStream().read.
     * It does not typically map to a native level socket option.
     * For Windows we special-case this and use the SOL_SOCKET/SO_RCVTIMEO
     * socket option to specify a receive timeout on the socket. This
     * receive timeout is applicable to Socket only and the socket
     * option should not be set on ServerSocket.
     */
    if (cmd == java_net_SocketOptions_SO_TIMEOUT) {

        /*
         * Don't enable the socket option on ServerSocket as it's
         * meaningless (we don't receive on a ServerSocket).
         */
        jobject ssObj = (*env)->GetObjectField(env, this, psi_serverSocketID);
        if (ssObj != NULL) {
            return;
        }

        /*
         * SO_RCVTIMEO is only supported on Microsoft's implementation
         * of Windows Sockets so if WSAENOPROTOOPT returned then
         * reset flag and timeout will be implemented using
         * select() -- see SocketInputStream.socketRead.
         */
        if (isRcvTimeoutSupported) {
            jclass iCls = (*env)->FindClass(env, "java/lang/Integer");
            jfieldID i_valueID;
            jint timeout;

            CHECK_NULL(iCls);
            i_valueID = (*env)->GetFieldID(env, iCls, "value", "I");
            CHECK_NULL(i_valueID);
            timeout = (*env)->GetIntField(env, value, i_valueID);

            /*
             * Disable SO_RCVTIMEO if timeout is <= 5 second.
             */
            if (timeout <= 5000) {
                timeout = 0;
            }

            if (setsockopt(fd, SOL_SOCKET, SO_RCVTIMEO, (char *)&timeout,
                sizeof(timeout)) < 0) {
                if (WSAGetLastError() == WSAENOPROTOOPT) {
                    isRcvTimeoutSupported = JNI_FALSE;
                } else {
                    NET_ThrowCurrent(env, "setsockopt SO_RCVTIMEO");
                    return;
                }
            }
        }
        return;
    }

    /*
     * Map the Java level socket option to the platform specific
     * level and option name.
     */
    if (NET_MapSocketOption(cmd, &level, &optname)) {
        JNU_ThrowByName(env, "java/net/SocketException", "Invalid option");
        return;
    }

    switch (cmd) {

        case java_net_SocketOptions_TCP_NODELAY :
        case java_net_SocketOptions_SO_OOBINLINE :
        case java_net_SocketOptions_SO_KEEPALIVE :
        case java_net_SocketOptions_SO_REUSEADDR :
            optval.i = (on ? 1 : 0);
            optlen = sizeof(optval.i);
            break;

        case java_net_SocketOptions_SO_SNDBUF :
        case java_net_SocketOptions_SO_RCVBUF :
        case java_net_SocketOptions_IP_TOS :
            {
                jclass cls;
                jfieldID fid;

                cls = (*env)->FindClass(env, "java/lang/Integer");
                CHECK_NULL(cls);
                fid = (*env)->GetFieldID(env, cls, "value", "I");
                CHECK_NULL(fid);

                optval.i = (*env)->GetIntField(env, value, fid);
                optlen = sizeof(optval.i);
            }
            break;

        case java_net_SocketOptions_SO_LINGER :
            {
                jclass cls;
                jfieldID fid;

                cls = (*env)->FindClass(env, "java/lang/Integer");
                CHECK_NULL(cls);
                fid = (*env)->GetFieldID(env, cls, "value", "I");
                CHECK_NULL(fid);

                if (on) {
                    optval.ling.l_onoff = 1;
                    optval.ling.l_linger =
                        (unsigned short)(*env)->GetIntField(env, value, fid);
                } else {
                    optval.ling.l_onoff = 0;
                    optval.ling.l_linger = 0;
                }
                optlen = sizeof(optval.ling);
            }
            break;

        default: /* shouldn't get here */
            JNU_ThrowByName(env, JNU_JAVANETPKG "SocketException",
                "Option not supported by TwoStacksPlainSocketImpl");
            return;
    }

    if (fd != -1) {
        if (NET_SetSockOpt(fd, level, optname, (void *)&optval, optlen) < 0) {
            NET_ThrowCurrent(env, "setsockopt");
        }
    }
}


/*
 * Class:     java_net_TwoStacksPlainSocketImpl
 * Method:    socketGetOption
 * Signature: (I)I
 */
JNIEXPORT jint JNICALL
Java_java_net_TwoStacksPlainSocketImpl_socketGetOption
  (JNIEnv *env, jobject this, jint opt, jobject iaContainerObj)
{
    int fd;
    int level = 0, optname = 0, optlen = 0;
    union {
        int i;
        struct linger ling;
    } optval;

    /*
     * Get SOCKET and check it hasn't been closed
     */
    fd = getFD(env, this);
    memset((char *)&optval, 0, sizeof(optval));

    if (fd < 0) {
        JNU_ThrowByName(env, JNU_JAVANETPKG "SocketException", "Socket closed");
        return -1;
    }

    /*
     * SO_BINDADDR isn't a socket option
     */
    if (opt == java_net_SocketOptions_SO_BINDADDR) {
        SOCKETADDRESS sa;
        int len = sizeof(SOCKETADDRESS);
        int port;
        jobject iaObj;
        jclass iaCntrClass;
        jfieldID iaFieldID;

        memset((char *)&sa, 0, len);

        if (getsockname(fd, &sa.sa, &len) < 0) {
            JNU_ThrowByNameWithMessageAndLastError
                (env, JNU_JAVANETPKG "SocketException", "Error getting socket name");
            return -1;
        }
        iaObj = NET_SockaddrToInetAddress(env, &sa, &port);
        CHECK_NULL_RETURN(iaObj, -1);

        iaCntrClass = (*env)->GetObjectClass(env, iaContainerObj);
        iaFieldID = (*env)->GetFieldID(env, iaCntrClass, "addr", "Ljava/net/InetAddress;");
        CHECK_NULL_RETURN(iaFieldID, -1);
        (*env)->SetObjectField(env, iaContainerObj, iaFieldID, iaObj);
        return 0; /* notice change from before */
    }

    /*
     * Map the Java level socket option to the platform specific
     * level and option name.
     */
    if (NET_MapSocketOption(opt, &level, &optname)) {
        JNU_ThrowByName(env, "java/net/SocketException", "Invalid option");
        return -1;
    }

    /*
     * Args are int except for SO_LINGER
     */
    if (opt == java_net_SocketOptions_SO_LINGER) {
        optlen = sizeof(optval.ling);
    } else {
        optlen = sizeof(optval.i);
        optval.i = 0;
    }

    if (NET_GetSockOpt(fd, level, optname, (void *)&optval, &optlen) < 0) {
        NET_ThrowCurrent(env, "getsockopt");
        return -1;
    }

    switch (opt) {
        case java_net_SocketOptions_SO_LINGER:
            return (optval.ling.l_onoff ? optval.ling.l_linger: -1);

        case java_net_SocketOptions_SO_SNDBUF:
        case java_net_SocketOptions_SO_RCVBUF:
        case java_net_SocketOptions_IP_TOS:
            return optval.i;

        case java_net_SocketOptions_TCP_NODELAY :
        case java_net_SocketOptions_SO_OOBINLINE :
        case java_net_SocketOptions_SO_KEEPALIVE :
        case java_net_SocketOptions_SO_REUSEADDR :
            return (optval.i == 0) ? -1 : 1;

        default: /* shouldn't get here */
            JNU_ThrowByName(env, JNU_JAVANETPKG "SocketException",
                "Option not supported by TwoStacksPlainSocketImpl");
            return -1;
    }
}

/*
 * Class:     java_net_TwoStacksPlainSocketImpl
 * Method:    socketShutdown
 * Signature: (I)V
 */
JNIEXPORT void JNICALL
Java_java_net_TwoStacksPlainSocketImpl_socketShutdown(JNIEnv *env, jobject this,
                                             jint howto)
{

    jobject fdObj = (*env)->GetObjectField(env, this, psi_fdID);
    jint fd;

    /*
     * WARNING: THIS NEEDS LOCKING. ALSO: SHOULD WE CHECK for fd being
     * -1 already?
     */
    if (IS_NULL(fdObj)) {
        JNU_ThrowByName(env, JNU_JAVANETPKG "SocketException",
                        "socket already closed");
        return;
    } else {
        fd = (*env)->GetIntField(env, fdObj, IO_fd_fdID);
    }
    shutdown(fd, howto);
}

/*
 * Class:     java_net_TwoStacksPlainSocketImpl
 * Method:    socketSendUrgentData
 * Signature: (B)V
 */
JNIEXPORT void JNICALL
Java_java_net_TwoStacksPlainSocketImpl_socketSendUrgentData(JNIEnv *env, jobject this,
                                             jint data) {
    /* The fd field */
    jobject fdObj = (*env)->GetObjectField(env, this, psi_fdID);
    int n, fd;
    unsigned char d = data & 0xff;

    if (IS_NULL(fdObj)) {
        JNU_ThrowByName(env, "java/net/SocketException", "Socket closed");
        return;
    } else {
        fd = (*env)->GetIntField(env, fdObj, IO_fd_fdID);
        /* Bug 4086704 - If the Socket associated with this file descriptor
         * was closed (sysCloseFD), the file descriptor is set to -1.
         */
        if (fd == -1) {
            JNU_ThrowByName(env, "java/net/SocketException", "Socket closed");
            return;
        }

    }
    n = send(fd, (char *)&data, 1, MSG_OOB);
    if (n == -1) {
        NET_ThrowCurrent(env, "send");
        return;
    }
}<|MERGE_RESOLUTION|>--- conflicted
+++ resolved
@@ -531,41 +531,6 @@
         }
     }
 
-<<<<<<< HEAD
-        setInetAddress_addr(env, socketAddressObj, ntohl(sa.sa4.sin_addr.s_addr));
-        JNU_CHECK_EXCEPTION(env);
-        setInetAddress_family(env, socketAddressObj, java_net_InetAddress_IPv4);
-        JNU_CHECK_EXCEPTION(env);
-        (*env)->SetObjectField(env, socket, psi_addressID, socketAddressObj);
-    } else {
-        /* AF_INET6 -> Inet6Address */
-        if (inet6Cls == 0) {
-            jclass c = (*env)->FindClass(env, "java/net/Inet6Address");
-            if (c != NULL) {
-                inet6Cls = (*env)->NewGlobalRef(env, c);
-                (*env)->DeleteLocalRef(env, c);
-            }
-        }
-
-        if (inet6Cls != NULL) {
-            socketAddressObj = (*env)->NewObject(env, inet6Cls, ia6_ctrID);
-        } else {
-            socketAddressObj = NULL;
-        }
-        if (socketAddressObj == NULL) {
-            /*
-             * FindClass or NewObject failed so close connection and
-             * exist (there will be a pending exception).
-             */
-            NET_SocketClose(fd);
-            return;
-        }
-        setInet6Address_ipaddress(env, socketAddressObj, (char *)&sa.sa6.sin6_addr);
-        setInetAddress_family(env, socketAddressObj, java_net_InetAddress_IPv6);
-        JNU_CHECK_EXCEPTION(env);
-        setInet6Address_scopeid(env, socketAddressObj, sa.sa6.sin6_scope_id);
-
-=======
     /*
      * fill up the remote peer port and address in the new socket structure
      */
@@ -581,11 +546,12 @@
          */
         NET_SocketClose(fd);
         return;
->>>>>>> eab5dab5
     }
 
     setInetAddress_addr(env, socketAddressObj, ntohl(sa.sa4.sin_addr.s_addr));
+    JNU_CHECK_EXCEPTION(env);
     setInetAddress_family(env, socketAddressObj, java_net_InetAddress_IPv4);
+    JNU_CHECK_EXCEPTION(env);
     (*env)->SetObjectField(env, socket, psi_addressID, socketAddressObj);
     port = ntohs ((u_short)GET_PORT(&sa));
     (*env)->SetIntField(env, socket, psi_portID, (int)port);
