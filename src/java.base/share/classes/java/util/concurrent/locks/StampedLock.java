/*
 * DO NOT ALTER OR REMOVE COPYRIGHT NOTICES OR THIS FILE HEADER.
 *
 * This code is free software; you can redistribute it and/or modify it
 * under the terms of the GNU General Public License version 2 only, as
 * published by the Free Software Foundation.  Oracle designates this
 * particular file as subject to the "Classpath" exception as provided
 * by Oracle in the LICENSE file that accompanied this code.
 *
 * This code is distributed in the hope that it will be useful, but WITHOUT
 * ANY WARRANTY; without even the implied warranty of MERCHANTABILITY or
 * FITNESS FOR A PARTICULAR PURPOSE.  See the GNU General Public License
 * version 2 for more details (a copy is included in the LICENSE file that
 * accompanied this code).
 *
 * You should have received a copy of the GNU General Public License version
 * 2 along with this work; if not, write to the Free Software Foundation,
 * Inc., 51 Franklin St, Fifth Floor, Boston, MA 02110-1301 USA.
 *
 * Please contact Oracle, 500 Oracle Parkway, Redwood Shores, CA 94065 USA
 * or visit www.oracle.com if you need additional information or have any
 * questions.
 */

/*
 * This file is available under and governed by the GNU General Public
 * License version 2 only, as published by the Free Software Foundation.
 * However, the following notice accompanied the original version of this
 * file:
 *
 * Written by Doug Lea with assistance from members of JCP JSR-166
 * Expert Group and released to the public domain, as explained at
 * http://creativecommons.org/publicdomain/zero/1.0/
 */

package java.util.concurrent.locks;

import java.lang.invoke.MethodHandles;
import java.lang.invoke.VarHandle;
import java.util.concurrent.TimeUnit;
import jdk.internal.vm.annotation.ReservedStackAccess;

/**
 * A capability-based lock with three modes for controlling read/write
 * access.  The state of a StampedLock consists of a version and mode.
 * Lock acquisition methods return a stamp that represents and
 * controls access with respect to a lock state; "try" versions of
 * these methods may instead return the special value zero to
 * represent failure to acquire access. Lock release and conversion
 * methods require stamps as arguments, and fail if they do not match
 * the state of the lock. The three modes are:
 *
 * <ul>
 *
 *  <li><b>Writing.</b> Method {@link #writeLock} possibly blocks
 *   waiting for exclusive access, returning a stamp that can be used
 *   in method {@link #unlockWrite} to release the lock. Untimed and
 *   timed versions of {@code tryWriteLock} are also provided. When
 *   the lock is held in write mode, no read locks may be obtained,
 *   and all optimistic read validations will fail.
 *
 *  <li><b>Reading.</b> Method {@link #readLock} possibly blocks
 *   waiting for non-exclusive access, returning a stamp that can be
 *   used in method {@link #unlockRead} to release the lock. Untimed
 *   and timed versions of {@code tryReadLock} are also provided.
 *
 *  <li><b>Optimistic Reading.</b> Method {@link #tryOptimisticRead}
 *   returns a non-zero stamp only if the lock is not currently held
 *   in write mode. Method {@link #validate} returns true if the lock
 *   has not been acquired in write mode since obtaining a given
 *   stamp.  This mode can be thought of as an extremely weak version
 *   of a read-lock, that can be broken by a writer at any time.  The
 *   use of optimistic mode for short read-only code segments often
 *   reduces contention and improves throughput.  However, its use is
 *   inherently fragile.  Optimistic read sections should only read
 *   fields and hold them in local variables for later use after
 *   validation. Fields read while in optimistic mode may be wildly
 *   inconsistent, so usage applies only when you are familiar enough
 *   with data representations to check consistency and/or repeatedly
 *   invoke method {@code validate()}.  For example, such steps are
 *   typically required when first reading an object or array
 *   reference, and then accessing one of its fields, elements or
 *   methods.
 *
 * </ul>
 *
 * <p>This class also supports methods that conditionally provide
 * conversions across the three modes. For example, method {@link
 * #tryConvertToWriteLock} attempts to "upgrade" a mode, returning
 * a valid write stamp if (1) already in writing mode (2) in reading
 * mode and there are no other readers or (3) in optimistic mode and
 * the lock is available. The forms of these methods are designed to
 * help reduce some of the code bloat that otherwise occurs in
 * retry-based designs.
 *
 * <p>StampedLocks are designed for use as internal utilities in the
 * development of thread-safe components. Their use relies on
 * knowledge of the internal properties of the data, objects, and
 * methods they are protecting.  They are not reentrant, so locked
 * bodies should not call other unknown methods that may try to
 * re-acquire locks (although you may pass a stamp to other methods
 * that can use or convert it).  The use of read lock modes relies on
 * the associated code sections being side-effect-free.  Unvalidated
 * optimistic read sections cannot call methods that are not known to
 * tolerate potential inconsistencies.  Stamps use finite
 * representations, and are not cryptographically secure (i.e., a
 * valid stamp may be guessable). Stamp values may recycle after (no
 * sooner than) one year of continuous operation. A stamp held without
 * use or validation for longer than this period may fail to validate
 * correctly.  StampedLocks are serializable, but always deserialize
 * into initial unlocked state, so they are not useful for remote
 * locking.
 *
 * <p>Like {@link java.util.concurrent.Semaphore Semaphore}, but unlike most
 * {@link Lock} implementations, StampedLocks have no notion of ownership.
 * Locks acquired in one thread can be released or converted in another.
 *
 * <p>The scheduling policy of StampedLock does not consistently
 * prefer readers over writers or vice versa.  All "try" methods are
 * best-effort and do not necessarily conform to any scheduling or
 * fairness policy. A zero return from any "try" method for acquiring
 * or converting locks does not carry any information about the state
 * of the lock; a subsequent invocation may succeed.
 *
 * <p>Because it supports coordinated usage across multiple lock
 * modes, this class does not directly implement the {@link Lock} or
 * {@link ReadWriteLock} interfaces. However, a StampedLock may be
 * viewed {@link #asReadLock()}, {@link #asWriteLock()}, or {@link
 * #asReadWriteLock()} in applications requiring only the associated
 * set of functionality.
 *
 * <p><b>Sample Usage.</b> The following illustrates some usage idioms
 * in a class that maintains simple two-dimensional points. The sample
 * code illustrates some try/catch conventions even though they are
 * not strictly needed here because no exceptions can occur in their
 * bodies.
 *
 * <pre> {@code
 * class Point {
 *   private double x, y;
 *   private final StampedLock sl = new StampedLock();
 *
 *   // an exclusively locked method
 *   void move(double deltaX, double deltaY) {
 *     long stamp = sl.writeLock();
 *     try {
 *       x += deltaX;
 *       y += deltaY;
 *     } finally {
 *       sl.unlockWrite(stamp);
 *     }
 *   }
 *
 *   // a read-only method
 *   // upgrade from optimistic read to read lock
 *   double distanceFromOrigin() {
 *     long stamp = sl.tryOptimisticRead();
 *     try {
 *       retryHoldingLock: for (;; stamp = sl.readLock()) {
 *         if (stamp == 0L)
 *           continue retryHoldingLock;
 *         // possibly racy reads
 *         double currentX = x;
 *         double currentY = y;
 *         if (!sl.validate(stamp))
 *           continue retryHoldingLock;
 *         return Math.hypot(currentX, currentY);
 *       }
 *     } finally {
 *       if (StampedLock.isReadLockStamp(stamp))
 *         sl.unlockRead(stamp);
 *     }
 *   }
 *
 *   // upgrade from optimistic read to write lock
 *   void moveIfAtOrigin(double newX, double newY) {
 *     long stamp = sl.tryOptimisticRead();
 *     try {
 *       retryHoldingLock: for (;; stamp = sl.writeLock()) {
 *         if (stamp == 0L)
 *           continue retryHoldingLock;
 *         // possibly racy reads
 *         double currentX = x;
 *         double currentY = y;
 *         if (!sl.validate(stamp))
 *           continue retryHoldingLock;
 *         if (currentX != 0.0 || currentY != 0.0)
 *           break;
 *         stamp = sl.tryConvertToWriteLock(stamp);
 *         if (stamp == 0L)
 *           continue retryHoldingLock;
 *         // exclusive access
 *         x = newX;
 *         y = newY;
 *         return;
 *       }
 *     } finally {
 *       if (StampedLock.isWriteLockStamp(stamp))
 *         sl.unlockWrite(stamp);
 *     }
 *   }
 *
 *   // Upgrade read lock to write lock
 *   void moveIfAtOrigin(double newX, double newY) {
 *     long stamp = sl.readLock();
 *     try {
 *       while (x == 0.0 && y == 0.0) {
 *         long ws = sl.tryConvertToWriteLock(stamp);
 *         if (ws != 0L) {
 *           stamp = ws;
 *           x = newX;
 *           y = newY;
 *           break;
 *         }
 *         else {
 *           sl.unlockRead(stamp);
 *           stamp = sl.writeLock();
 *         }
 *       }
 *     } finally {
 *       sl.unlock(stamp);
 *     }
 *   }
 * }}</pre>
 *
 * @since 1.8
 * @author Doug Lea
 */

/**
 * 可重入吗？
 * 不可重入
<<<<<<< HEAD
 * 低 7 为表示读锁的个数 + overFlow 的值
 * 高 24 位表示持有写锁的 stamp
 * 第 8 为表示是否持有写锁
=======
>>>>>>> 86154a17
 */
public class StampedLock implements java.io.Serializable {
    /*
     * Algorithmic notes:
     *
     * The design employs elements of Sequence locks
     * (as used in linux kernels; see Lameter's
     * http://www.lameter.com/gelato2005.pdf
     * and elsewhere; see
     * Boehm's http://www.hpl.hp.com/techreports/2012/HPL-2012-68.html)
     * and Ordered RW locks (see Shirako et al
     * http://dl.acm.org/citation.cfm?id=2312015)
     *
     *
     *
     * Conceptually, the primary state of the lock includes a sequence
     * number that is odd when write-locked and even otherwise.
     * However, this is offset by a reader count that is non-zero when
     * read-locked.  The read count is ignored when validating
     * "optimistic" seqlock-reader-style stamps.  Because we must use
     * a small finite number of bits (currently 7) for readers, a
     * supplementary reader overflow word is used when the number of
     * readers exceeds the count field. We do this by treating the max
     * reader count value (RBITS) as a spinlock protecting overflow
     * updates.
     *
     * Waiters use a modified form of CLH lock used in
     * AbstractQueuedSynchronizer (see its internal documentation for
     * a fuller account), where each node is tagged (field mode) as
     * either a reader or writer. Sets of waiting readers are grouped
     * (linked) under a common node (field cowait) so act as a single
     * node with respect to most CLH mechanics.  By virtue of the
     * queue structure, wait nodes need not actually carry sequence
     * numbers; we know each is greater than its predecessor.  This
     * simplifies the scheduling policy to a mainly-FIFO scheme that
     * incorporates elements of Phase-Fair locks (see Brandenburg &
     * Anderson, especially http://www.cs.unc.edu/~bbb/diss/).  In
     * particular, we use the phase-fair anti-barging rule: If an
     * incoming reader arrives while read lock is held but there is a
     * queued writer, this incoming reader is queued.  (This rule is
     * responsible for some of the complexity of method acquireRead,
     * but without it, the lock becomes highly unfair.) Method release
     * does not (and sometimes cannot) itself wake up cowaiters. This
     * is done by the primary thread, but helped by any other threads
     * with nothing better to do in methods acquireRead and
     * acquireWrite.
     *
     * These rules apply to threads actually queued. All tryLock forms
     * opportunistically try to acquire locks regardless of preference
     * rules, and so may "barge" their way in.  Randomized spinning is
     * used in the acquire methods to reduce (increasingly expensive)
     * context switching while also avoiding sustained memory
     * thrashing among many threads.  We limit spins to the head of
     * queue. If, upon wakening, a thread fails to obtain lock, and is
     * still (or becomes) the first waiting thread (which indicates
     * that some other thread barged and obtained lock), it escalates
     * spins (up to MAX_HEAD_SPINS) to reduce the likelihood of
     * continually losing to barging threads.
     *
     * Nearly all of these mechanics are carried out in methods
     * acquireWrite and acquireRead, that, as typical of such code,
     * sprawl out because actions and retries rely on consistent sets
     * of locally cached reads.
     *
     * As noted in Boehm's paper (above), sequence validation (mainly
     * method validate()) requires stricter ordering rules than apply
     * to normal volatile reads (of "state").  To force orderings of
     * reads before a validation and the validation itself in those
     * cases where this is not already forced, we use acquireFence.
     * Unlike in that paper, we allow writers to use plain writes.
     * One would not expect reorderings of such writes with the lock
     * acquisition CAS because there is a "control dependency", but it
     * is theoretically possible, so we additionally add a
     * storeStoreFence after lock acquisition CAS.
     *
     * ----------------------------------------------------------------
     * Here's an informal proof that plain reads by _successful_
     * readers see plain writes from preceding but not following
     * writers (following Boehm and the C++ standard [atomics.fences]):
     *
     * Because of the total synchronization order of accesses to
     * volatile long state containing the sequence number, writers and
     * _successful_ readers can be globally sequenced.
     *
     * int x, y;
     *
     * Writer 1:
     * inc sequence (odd - "locked")
     * storeStoreFence();
     * x = 1; y = 2;
     * inc sequence (even - "unlocked")
     *
     * Successful Reader:
     * read sequence (even)
     * // must see writes from Writer 1 but not Writer 2
     * r1 = x; r2 = y;
     * acquireFence();
     * read sequence (even - validated unchanged)
     * // use r1 and r2
     *
     * Writer 2:
     * inc sequence (odd - "locked")
     * storeStoreFence();
     * x = 3; y = 4;
     * inc sequence (even - "unlocked")
     *
     * Visibility of writer 1's stores is normal - reader's initial
     * read of state synchronizes with writer 1's final write to state.
     * Lack of visibility of writer 2's plain writes is less obvious.
     * If reader's read of x or y saw writer 2's write, then (assuming
     * semantics of C++ fences) the storeStoreFence would "synchronize"
     * with reader's acquireFence and reader's validation read must see
     * writer 2's initial write to state and so validation must fail.
     * But making this "proof" formal and rigorous is an open problem!
     * ----------------------------------------------------------------
     *
     * The memory layout keeps lock state and queue pointers together
     * (normally on the same cache line). This usually works well for
     * read-mostly loads. In most other cases, the natural tendency of
     * adaptive-spin CLH locks to reduce memory contention lessens
     * motivation to further spread out contended locations, but might
     * be subject to future improvements.
     */

    private static final long serialVersionUID = -6001602636862214147L;

    /** Number of processors, for spin control */
    /**
     * CPU 处理器数，一般返回的是逻辑核数，而不是物理核数
     * 超线程 逻辑核数 = 物理核数 * 2
     */
    private static final int NCPU = Runtime.getRuntime().availableProcessors();

    /** Maximum number of retries before enqueuing on acquisition; at least 1 */
    /**
     * 自旋的次数 32 次 or 1 次
     */
    private static final int SPINS = (NCPU > 1) ? 1 << 6 : 1;

    /** Maximum number of tries before blocking at head on acquisition */
    /**
     * 在 head spin 的次数
     */
    private static final int HEAD_SPINS = (NCPU > 1) ? 1 << 10 : 1;

    /** Maximum number of retries before re-blocking */
    /**
     * (多次)再次进入阻塞之前最大的自旋次数
     */
    private static final int MAX_HEAD_SPINS = (NCPU > 1) ? 1 << 16 : 1;

    /** The period for yielding when waiting for overflow spinlock */
    private static final int OVERFLOW_YIELD_RATE = 7; // must be power 2 - 1

    /** The number of bits to use for reader count before overflowing */
    /**
     * 低七位在溢出之前表示读锁的个数
     */
    private static final int LG_READERS = 7;

    // Values for lock state and stamp operations
    /**
     * 读锁的增加单位
     */
    private static final long RUNIT = 1L;
    /**
     * 写锁的标记值，用于判断当前是否持有写锁
     */
    private static final long WBIT  = 1L << LG_READERS;
    /**
     * 读锁的掩码
     */
    private static final long RBITS = WBIT - 1L;
    /**
     * 不溢出的情况下读锁能持有的个数
     */
    private static final long RFULL = RBITS - 1L;
    /**
     * 用于检测是否持有锁 读锁或者写锁
     */
    private static final long ABITS = RBITS | WBIT;
    /**
     * 读锁掩码的反码
     */
    private static final long SBITS = ~RBITS; // note overlap with ABITS

    /*
     * 3 stamp modes can be distinguished by examining (m = stamp & ABITS):
     * write mode: m == WBIT
     * optimistic read mode: m == 0L (even when read lock is held)
     * read mode: m > 0L && m <= RFULL (the stamp is a copy of state, but the
     * read hold count in the stamp is unused other than to determine mode)
     *
     * This differs slightly from the encoding of state:
     * (state & ABITS) == 0L indicates the lock is currently unlocked.
     * (state & ABITS) == RBITS is a special transient value
     * indicating spin-locked to manipulate reader bits overflow.
     */

    /** Initial value for lock state; avoids failure value zero. */
    /**
     * 锁的初始状态，而不是以 0 表示
     */
    private static final long ORIGIN = WBIT << 1;

    // Special value from cancelled acquire methods so caller can throw IE
    private static final long INTERRUPTED = 1L;

    // Values for node status; order matters
    // 节点的状态 等待状态
    private static final int WAITING   = -1;
    // 节点的状态 取消状态
    private static final int CANCELLED =  1;

    // Modes for nodes (int not boolean to allow arithmetic)
    /**
     * 读模式
     */
    private static final int RMODE = 0;
    /**
     * 写模式
     */
    private static final int WMODE = 1;

    /**
     * 等待队列的定义
     * Waiting Node
     */
    /** Wait nodes */
    static final class WNode {
        volatile WNode prev;
        volatile WNode next;
        volatile WNode cowait;    // list of linked readers
        volatile Thread thread;   // non-null while possibly parked
        volatile int status;      // 0, WAITING, or CANCELLED
        final int mode;           // RMODE or WMODE
        WNode(int m, WNode p) { mode = m; prev = p; }
    }

    /** Head of CLH queue */
    private transient volatile WNode whead;
    /** Tail (last) of CLH queue */
    /**
     * CLH 队列的队尾节点
     */
    private transient volatile WNode wtail;

    // views
    /**
     * 锁视图对象，暴露给外部使用
     */
    transient ReadLockView readLockView;
    transient WriteLockView writeLockView;
    transient ReadWriteLockView readWriteLockView;

    /** Lock sequence/state */
    /**
     * 表示锁状态
     */
    private transient volatile long state;
    /** extra reader count when state read count saturated */
    /**
     * 低七位溢出之后保存溢出的读锁个数
     */
    private transient int readerOverflow;

    /**
     * Creates a new lock, initially in unlocked state.
     */
    public StampedLock() {
        // 初始化锁的状态
        state = ORIGIN;
    }

    /**
     * cas 更新 state
     *
     * @param expectedValue
     * @param newValue
     * @return 更新是否成功
     */
    private boolean casState(long expectedValue, long newValue) {
        return STATE.compareAndSet(this, expectedValue, newValue);
    }

    /**
     * 尝试获取写锁
     * @param s
     * @return 返回锁状态值，0 表示获取失败
     */
    private long tryWriteLock(long s) {
        // assert (s & ABITS) == 0L;
        long next;
        // 通过 cas 更新 state
        if (casState(s, next = s | WBIT)) {
            VarHandle.storeStoreFence();
            return next;
        }
        return 0L;
    }

    /**
     * 获取写锁，获取不到则阻塞
     *
     * Exclusively acquires the lock, blocking if necessary
     * until available.
     *
     * @return a write stamp that can be used to unlock or convert mode
     */
    @ReservedStackAccess
    public long writeLock() {
        long next;
        return ((next = tryWriteLock()) != 0L) ? next : acquireWrite(false, 0L);
    }

    /**
     * 获取写锁
     *
     * Exclusively acquires the lock if it is immediately available.
     *
     * @return a write stamp that can be used to unlock or convert mode,
     * or zero if the lock is not available
     */
    @ReservedStackAccess
    public long tryWriteLock() {
        long s;
        // 先检查是否为持有锁
        // 若未持有锁，则调用 tryWriteLock 尝试获取锁
        return (((s = state) & ABITS) == 0L) ? tryWriteLock(s) : 0L;
    }

    /**
     * 带超时时间的获取写锁
     *
     * Exclusively acquires the lock if it is available within the
     * given time and the current thread has not been interrupted.
     * Behavior under timeout and interruption matches that specified
     * for method {@link Lock#tryLock(long,TimeUnit)}.
     *
     * @param time the maximum time to wait for the lock
     * @param unit the time unit of the {@code time} argument
     * @return a write stamp that can be used to unlock or convert mode,
     * or zero if the lock is not available
     * @throws InterruptedException if the current thread is interrupted
     * before acquiring the lock
     */
    public long tryWriteLock(long time, TimeUnit unit)
        throws InterruptedException {
        // 转成 nanos 时间
        long nanos = unit.toNanos(time);
        // 中断检查
        if (!Thread.interrupted()) {
            long next, deadline;
            // 先尝试一次获取
            if ((next = tryWriteLock()) != 0L)
                // 获取成功直接返回 stamp
                return next;
            // 如果 时间 <= 0
            if (nanos <= 0L)
                // 直接返回，不获取
                return 0L;
            // 计算剩余时间
            if ((deadline = System.nanoTime() + nanos) == 0L)
                deadline = 1L;
            // 调用 acquireWrite 方法
            if ((next = acquireWrite(true, deadline)) != INTERRUPTED)
                // 如果成功获取到，则返回 next
                return next;
        }
        throw new InterruptedException();
    }

    /**
     * 写锁的获取，支持响应中断
     *
     * Exclusively acquires the lock, blocking if necessary
     * until available or the current thread is interrupted.
     * Behavior under interruption matches that specified
     * for method {@link Lock#lockInterruptibly()}.
     *
     * @return a write stamp that can be used to unlock or convert mode
     * @throws InterruptedException if the current thread is interrupted
     * before acquiring the lock
     */
    @ReservedStackAccess
    public long writeLockInterruptibly() throws InterruptedException {
        long next;
        // 先检查中断
        if (!Thread.interrupted() &&
                // 直接调用 acquireWrite 获取
            (next = acquireWrite(true, 0L)) != INTERRUPTED)
            return next;
        throw new InterruptedException();
    }

    /**
     * 读锁的获取
     *
     * Non-exclusively acquires the lock, blocking if necessary
     * until available.
     *
     * @return a read stamp that can be used to unlock or convert mode
     */
    @ReservedStackAccess
    public long readLock() {
        long s, next;
        // bypass acquireRead on common uncontended case
        // whead == wtail 队列中没有等待的节点
        // ((s = state) & ABITS) < RFULL 未持有写锁且读锁个数未溢出
        return (whead == wtail
                && ((s = state) & ABITS) < RFULL
                // cas 尝试获取读锁
                && casState(s, next = s + RUNIT))
                // 成功直接返回 next
            ? next
                // 失败后的处理
            : acquireRead(false, 0L);
    }

    /**
     * Non-exclusively acquires the lock if it is immediately available.
     *
     * @return a read stamp that can be used to unlock or convert mode,
     * or zero if the lock is not available
     */
    @ReservedStackAccess
    public long tryReadLock() {
        long s, m, next;
        // 未持有写锁
        while ((m = (s = state) & ABITS) != WBIT) {
            // 如果没有满
            if (m < RFULL) {
                // cas 更新
                if (casState(s, next = s + RUNIT))
                    return next;
            }
            // 如果满了，则调用 overflow 方法获取读锁
            else if ((next = tryIncReaderOverflow(s)) != 0L)
                return next;
        }
        return 0L;
    }

    /**
     * 带超时时间的获取读锁，响应中断
     *
     * Non-exclusively acquires the lock if it is available within the
     * given time and the current thread has not been interrupted.
     * Behavior under timeout and interruption matches that specified
     * for method {@link Lock#tryLock(long,TimeUnit)}.
     *
     * @param time the maximum time to wait for the lock
     * @param unit the time unit of the {@code time} argument
     * @return a read stamp that can be used to unlock or convert mode,
     * or zero if the lock is not available
     * @throws InterruptedException if the current thread is interrupted
     * before acquiring the lock
     */
    @ReservedStackAccess
    public long tryReadLock(long time, TimeUnit unit)
        throws InterruptedException {
        long s, m, next, deadline;
        // 转成 nanos 时间
        long nanos = unit.toNanos(time);
        // 检查中断
        if (!Thread.interrupted()) {
            // 未持有写锁
            if ((m = (s = state) & ABITS) != WBIT) {
                // 未满
                if (m < RFULL) {
                    if (casState(s, next = s + RUNIT))
                        return next;
                }
                // 调用 overflow 获取读锁
                else if ((next = tryIncReaderOverflow(s)) != 0L)
                    return next;
            }
            // 上述获取失败，
            // 1. 可能是因为目前持有写锁
            // 2. cas 获取失败
            // 3. tryIncReaderOverflow 也获取失败

            // 超时后返回 0
            if (nanos <= 0L)
                return 0L;
            // 计算 deadline
            if ((deadline = System.nanoTime() + nanos) == 0L)
                deadline = 1L;
            // 进队列等待
            if ((next = acquireRead(true, deadline)) != INTERRUPTED)
                return next;
        }
        throw new InterruptedException();
    }

    /**
     * 读锁的获取，支持响应中断
     *
     * Non-exclusively acquires the lock, blocking if necessary
     * until available or the current thread is interrupted.
     * Behavior under interruption matches that specified
     * for method {@link Lock#lockInterruptibly()}.
     *
     * @return a read stamp that can be used to unlock or convert mode
     * @throws InterruptedException if the current thread is interrupted
     * before acquiring the lock
     */
    @ReservedStackAccess
    public long readLockInterruptibly() throws InterruptedException {
        long s, next;
        // 未被中断
        if (!Thread.interrupted()
            // bypass acquireRead on common uncontended case
                // 队列中没有等待的节点
            && ((whead == wtail
                // 读锁未满
                 && ((s = state) & ABITS) < RFULL
                // cas 更新 state 成功
                 && casState(s, next = s + RUNIT))
                ||
                // 或者 acquire 获取读锁成功
                (next = acquireRead(true, 0L)) != INTERRUPTED))
            // 返回 stamp
            return next;
        throw new InterruptedException();
    }

    /**
     * 尝试乐观读
     *
     * Returns a stamp that can later be validated, or zero
     * if exclusively locked.
     *
     * @return a valid optimistic read stamp, or zero if exclusively locked
     */
    public long tryOptimisticRead() {
        long s;
        // 先检查是否持有写锁
        // 如果持有写锁直接返回 0，说明获取失败
        // 否则返回一个 stamp = s & SBITS，一般情况下为 1 00000000
        return (((s = state) & WBIT) == 0L) ? (s & SBITS) : 0L;
    }

    /**
     * 验证 stamp 值是否有效
     * 返回自从该 stamp 后没有获取过写锁
     *
     * Returns true if the lock has not been exclusively acquired
     * since issuance of the given stamp. Always returns false if the
     * stamp is zero. Always returns true if the stamp represents a
     * currently held lock. Invoking this method with a value not
     * obtained from {@link #tryOptimisticRead} or a locking method
     * for this lock has no defined effect or result.
     *
     * @param stamp a stamp
     * @return {@code true} if the lock has not been exclusively acquired
     * since issuance of the given stamp; else false
     */
    public boolean validate(long stamp) {
        VarHandle.acquireFence();
        return (stamp & SBITS) == (state & SBITS);
    }

    /**
     * 返回 stamp
<<<<<<< HEAD
     * 释放写锁的时候 + WBIT
     * 获取写锁的时候 + WBIT
=======
>>>>>>> 86154a17
     *
     * Returns an unlocked state, incrementing the version and
     * avoiding special failure value 0L.
     *
     * @param s a write-locked state (or stamp)
     */
    private static long unlockWriteState(long s) {
        // state + 一个 WBIT
        return ((s += WBIT) == 0L) ? ORIGIN : s;
    }

    private long unlockWriteInternal(long s) {
        long next; WNode h;
        // 更新 state
        STATE.setVolatile(this, next = unlockWriteState(s));
        // 队头不为 null 且状态不为 0
        if ((h = whead) != null && h.status != 0)
            // 唤醒后继节点
            release(h);
        return next;
    }

    /**
     * stamp 匹配，则释放写锁
     *
     * If the lock state matches the given stamp, releases the
     * exclusive lock.
     *
     * @param stamp a stamp returned by a write-lock operation
     * @throws IllegalMonitorStateException if the stamp does
     * not match the current state of this lock
     */
    @ReservedStackAccess
    public void unlockWrite(long stamp) {
        // 不匹配 或者 未持有写锁
        if (state != stamp || (stamp & WBIT) == 0L)
            throw new IllegalMonitorStateException();
        unlockWriteInternal(stamp);
    }

    /**
     * 释放读锁
     *
     * If the lock state matches the given stamp, releases the
     * non-exclusive lock.
     *
     * @param stamp a stamp returned by a read-lock operation
     * @throws IllegalMonitorStateException if the stamp does
     * not match the current state of this lock
     */
    @ReservedStackAccess
    public void unlockRead(long stamp) {
        long s, m; WNode h;
        // 两者相等，也就是 stamp 验证通过
        while (((s = state) & SBITS) == (stamp & SBITS)
                // 读计数 > 0
               && (stamp & RBITS) > 0L
                // state > 0
               && ((m = s & RBITS) > 0L)) {
            // 读锁个数没有溢出
            if (m < RFULL) {
                // cas 更新 state - 1
                if (casState(s, s - RUNIT)) {
                    // 若读锁完全释放了 并且 头结点不为 null(有节点在等待) 并且头结点的状态不为 0
                    if (m == RUNIT && (h = whead) != null && h.status != 0)
                        // 唤醒后继节点
                        release(h);
                    return;
                }
            }
            // 溢出了
            else if (tryDecReaderOverflow(s) != 0L)
                return;
        }
        throw new IllegalMonitorStateException();
    }

    /**
     * 释放锁，根据 stamp
     *
     * If the lock state matches the given stamp, releases the
     * corresponding mode of the lock.
     *
     * @param stamp a stamp returned by a lock operation
     * @throws IllegalMonitorStateException if the stamp does
     * not match the current state of this lock
     */
    @ReservedStackAccess
    public void unlock(long stamp) {
        // 如果是写锁
        if ((stamp & WBIT) != 0L)
            // 释放写锁
            unlockWrite(stamp);
        else
            // 释放读锁
            unlockRead(stamp);
    }

    /**
     * 根据当前 stamp 的表示状态进行对应的操作，目标是将当前状态转为 write 锁状态下的 stamp
     *
     * If the lock state matches the given stamp, atomically performs one of
     * the following actions. If the stamp represents holding a write
     * lock, returns it.  Or, if a read lock, if the write lock is
     * available, releases the read lock and returns a write stamp.
     * Or, if an optimistic read, returns a write stamp only if
     * immediately available. This method returns zero in all other
     * cases.
     *
     * @param stamp a stamp
     * @return a valid write stamp, or zero on failure
     */
    public long tryConvertToWriteLock(long stamp) {
        // a 根据 stamp 检查是否持有锁
        long a = stamp & ABITS, m, s, next;
        // stamp 的状态与 state 的状态相同
        // 均为持有写锁或者读锁或者乐观读锁
        while (((s = state) & SBITS) == (stamp & SBITS)) {
            // state 表示的锁状态为 无锁 或者 乐观读锁
            if ((m = s & ABITS) == 0L) {
                // 传进来的 stamp 不是无锁或者乐观读锁状态
                if (a != 0L)
                    // 直接跳出，升级失败
                    break;
                // 获取写锁
                if ((next = tryWriteLock(s)) != 0L)
                    // 获取成功则返回 stamp
                    return next;
            }
            // 当前 state 表示持有写锁
            else if (m == WBIT) {
                // stamp 表示不持有写锁
                if (a != m)
                    // 直接退出，返回 0
                    break;
                // 两者都表示持有写锁，直接返回 stamp
                return stamp;
            }
            // state 表示持有一个读锁 且 传入的 stamp 也表示持有锁
            else if (m == RUNIT && a != 0L) {
                // cas 更新 state，释放读锁，获取写锁
                if (casState(s, next = s - RUNIT + WBIT)) {
                    VarHandle.storeStoreFence();
                    // 返回获取写锁后的 stamp
                    return next;
                }
            }
            // 其他条件一律返回 0
            else
                break;
        }
        return 0L;
    }

    /**
     * 转化成读锁
     *
     * If the lock state matches the given stamp, atomically performs one of
     * the following actions. If the stamp represents holding a write
     * lock, releases it and obtains a read lock.  Or, if a read lock,
     * returns it. Or, if an optimistic read, acquires a read lock and
     * returns a read stamp only if immediately available. This method
     * returns zero in all other cases.
     *
     * @param stamp a stamp
     * @return a valid read stamp, or zero on failure
     */
    public long tryConvertToReadLock(long stamp) {
        long a, s, next; WNode h;
        // state 与 stamp 的状态相同
        while (((s = state) & SBITS) == (stamp & SBITS)) {
            // 如果 stamp 表示持有写锁
            if ((a = stamp & ABITS) >= WBIT) {
                // write stamp
                // state 状态与 stamp 状态不同
                if (s != stamp)
                    // 直接跳出，转换失败
                    break;
                // 释放写锁并且获取读锁
                STATE.setVolatile(this, next = unlockWriteState(s) + RUNIT);
                // 如果有节点在等待，则唤醒在等待的所有节点
                if ((h = whead) != null && h.status != 0)
                    release(h);
                // 返回 stamp
                return next;
            }
            // stamp 表示无锁或者持有乐观读锁
            else if (a == 0L) {
                // optimistic read stamp
                // state 表示持有读锁或者无锁或者乐观读，且没有溢出
                if ((s & ABITS) < RFULL) {
                    // 更新 state 新增读锁
                    if (casState(s, next = s + RUNIT))
                        // 返回新的 stamp
                        return next;
                }
                // 溢出了，则调用 tryIncReaderOverflow 获取读锁
                else if ((next = tryIncReaderOverflow(s)) != 0L)
                    return next;
            }
            // 剩余的情况就是 stamp 表示持有读锁
            else {
                // already a read stamp
                // state 表示未持有锁，则跳出
                if ((s & ABITS) == 0L)
                    break;
                // 否则直接返回 stamp
                return stamp;
            }
        }
        return 0L;
    }

    /**
     * 转为乐观读
     *
     * If the lock state matches the given stamp then, atomically, if the stamp
     * represents holding a lock, releases it and returns an
     * observation stamp.  Or, if an optimistic read, returns it if
     * validated. This method returns zero in all other cases, and so
     * may be useful as a form of "tryUnlock".
     *
     * @param stamp a stamp
     * @return a valid optimistic read stamp, or zero on failure
     */
    public long tryConvertToOptimisticRead(long stamp) {
        long a, m, s, next; WNode h;
        VarHandle.acquireFence();
        // stamp 的状态与 state 的状态相同
        while (((s = state) & SBITS) == (stamp & SBITS)) {
            // stamp 表示持有写锁
            if ((a = stamp & ABITS) >= WBIT) {
                // write stamp
                // state 与 stamp 不相同
                if (s != stamp)
                    // 直接跳出
                    break;
                // 否则释放写锁
                return unlockWriteInternal(s);
            }
            // stamp 表示未持有锁或者持有乐观读锁
            else if (a == 0L)
                // already an optimistic read stamp
                // 直接返回该 stamp
                return stamp;
            // 剩余的情况就是 stamp 表示持有读锁
            // 如果 state 表示未持有读锁或者持有乐观读锁
            else if ((m = s & ABITS) == 0L) // invalid read stamp
                // 直接跳出
                break;
            // state 表示持有读锁
            else if (m < RFULL) {
                // 释放一个读锁
                if (casState(s, next = s - RUNIT)) {
                    // 如果完全释放了，并且队列中有在等待的节点
                    if (m == RUNIT && (h = whead) != null && h.status != 0)
                        // 唤醒后继节点
                        release(h);
                    // 一般情况下返回 1 00000000
                    return next & SBITS;
                }
            }
            // 读锁溢出
            else if ((next = tryDecReaderOverflow(s)) != 0L)
                // 一般情况下返回 1 00000000
                return next & SBITS;
        }
        return 0L;
    }

    /**
     * 无条件释放写锁
     *
     * Releases the write lock if it is held, without requiring a
     * stamp value. This method may be useful for recovery after
     * errors.
     *
     * @return {@code true} if the lock was held, else false
     */
    @ReservedStackAccess
    public boolean tryUnlockWrite() {
        long s;
        // 如果持有写锁
        if (((s = state) & WBIT) != 0L) {
            unlockWriteInternal(s);
            return true;
        }
        return false;
    }

    /**
     * 尝试释放读锁
     *
     * Releases one hold of the read lock if it is held, without
     * requiring a stamp value. This method may be useful for recovery
     * after errors.
     *
     * @return {@code true} if the read lock was held, else false
     */
    @ReservedStackAccess
    public boolean tryUnlockRead() {
        long s, m; WNode h;
        // 如果存在锁且不为写锁
        while ((m = (s = state) & ABITS) != 0L && m < WBIT) {
            // 是否溢出
            if (m < RFULL) {
                if (casState(s, s - RUNIT)) {
                    // 读锁完全释放了且队列不为 null
                    if (m == RUNIT && (h = whead) != null && h.status != 0)
                        // 通知后继节点
                        release(h);
                    return true;
                }
            }
            // 溢出处理
            else if (tryDecReaderOverflow(s) != 0L)
                return true;
        }
        return false;
    }

    // status monitoring methods

    /**
     * 最大的返回个数为 int 个
     *
     * Returns combined state-held and overflow read count for given
     * state s.
     */
    private int getReadLockCount(long s) {
        long readers;
        // 检查是否越界
        if ((readers = s & RBITS) >= RFULL)
            // 越界了则需要加上越界之后的技术
            readers = RFULL + readerOverflow;
        return (int) readers;
    }

    /**
     * 返回是否持有写锁
     *
     * Returns {@code true} if the lock is currently held exclusively.
     *
     * @return {@code true} if the lock is currently held exclusively
     */
    public boolean isWriteLocked() {
        return (state & WBIT) != 0L;
    }

    /**
     * 返回是否持有读锁
     *
     * Returns {@code true} if the lock is currently held non-exclusively.
     *
     * @return {@code true} if the lock is currently held non-exclusively
     */
    public boolean isReadLocked() {
        return (state & RBITS) != 0L;
    }

    /**
     * 返回传入的 stamp 是否表示当前持有写锁
     *
     * Tells whether a stamp represents holding a lock exclusively.
     * This method may be useful in conjunction with
     * {@link #tryConvertToWriteLock}, for example: <pre> {@code
     * long stamp = sl.tryOptimisticRead();
     * try {
     *   ...
     *   stamp = sl.tryConvertToWriteLock(stamp);
     *   ...
     * } finally {
     *   if (StampedLock.isWriteLockStamp(stamp))
     *     sl.unlockWrite(stamp);
     * }}</pre>
     *
     * @param stamp a stamp returned by a previous StampedLock operation
     * @return {@code true} if the stamp was returned by a successful
     *   write-lock operation
     * @since 10
     */
    public static boolean isWriteLockStamp(long stamp) {
        return (stamp & ABITS) == WBIT;
    }

    /**
     * 返回传入的 stamp 是否表示当前持有读锁
     *
     * Tells whether a stamp represents holding a lock non-exclusively.
     * This method may be useful in conjunction with
     * {@link #tryConvertToReadLock}, for example: <pre> {@code
     * long stamp = sl.tryOptimisticRead();
     * try {
     *   ...
     *   stamp = sl.tryConvertToReadLock(stamp);
     *   ...
     * } finally {
     *   if (StampedLock.isReadLockStamp(stamp))
     *     sl.unlockRead(stamp);
     * }}</pre>
     *
     * @param stamp a stamp returned by a previous StampedLock operation
     * @return {@code true} if the stamp was returned by a successful
     *   read-lock operation
     * @since 10
     */
    public static boolean isReadLockStamp(long stamp) {
        return (stamp & RBITS) != 0L;
    }

    /**
     * 返回传入的 stamp 是否表示持有锁
     *
     * Tells whether a stamp represents holding a lock.
     * This method may be useful in conjunction with
     * {@link #tryConvertToReadLock} and {@link #tryConvertToWriteLock},
     * for example: <pre> {@code
     * long stamp = sl.tryOptimisticRead();
     * try {
     *   ...
     *   stamp = sl.tryConvertToReadLock(stamp);
     *   ...
     *   stamp = sl.tryConvertToWriteLock(stamp);
     *   ...
     * } finally {
     *   if (StampedLock.isLockStamp(stamp))
     *     sl.unlock(stamp);
     * }}</pre>
     *
     * @param stamp a stamp returned by a previous StampedLock operation
     * @return {@code true} if the stamp was returned by a successful
     *   read-lock or write-lock operation
     * @since 10
     */
    public static boolean isLockStamp(long stamp) {
        return (stamp & ABITS) != 0L;
    }

    /**
     * 返回传入的 stamp 是否表示处于乐观读的 stamp
     * 也就是当前的 stamp 为 1 00000000
     *
     * Tells whether a stamp represents a successful optimistic read.
     *
     * @param stamp a stamp returned by a previous StampedLock operation
     * @return {@code true} if the stamp was returned by a successful
     *   optimistic read operation, that is, a non-zero return from
     *   {@link #tryOptimisticRead()} or
     *   {@link #tryConvertToOptimisticRead(long)}
     * @since 10
     */
    public static boolean isOptimisticReadStamp(long stamp) {
        return (stamp & ABITS) == 0L && stamp != 0L;
    }

    /**
     * 返回读锁的持有个数
     *
     * Queries the number of read locks held for this lock. This
     * method is designed for use in monitoring system state, not for
     * synchronization control.
     * @return the number of read locks held
     */
    public int getReadLockCount() {
        return getReadLockCount(state);
    }

    /**
     * Returns a string identifying this lock, as well as its lock
     * state.  The state, in brackets, includes the String {@code
     * "Unlocked"} or the String {@code "Write-locked"} or the String
     * {@code "Read-locks:"} followed by the current number of
     * read-locks held.
     *
     * @return a string identifying this lock, as well as its lock state
     */
    public String toString() {
        long s = state;
        return super.toString() +
            ((s & ABITS) == 0L ? "[Unlocked]" :
             (s & WBIT) != 0L ? "[Write-locked]" :
             "[Read-locks:" + getReadLockCount(s) + "]");
    }

    // views

    /**
     * 返回当前对象持有的 readLockView，如果未持有，则创建一个
     *
     * Returns a plain {@link Lock} view of this StampedLock in which
     * the {@link Lock#lock} method is mapped to {@link #readLock},
     * and similarly for other methods. The returned Lock does not
     * support a {@link Condition}; method {@link Lock#newCondition()}
     * throws {@code UnsupportedOperationException}.
     *
     * @return the lock
     */
    public Lock asReadLock() {
        ReadLockView v;
        if ((v = readLockView) != null) return v;
        return readLockView = new ReadLockView();
    }

    /**
     * 返回当前对象持有的写锁，如果未持有，则创建
     *
     * Returns a plain {@link Lock} view of this StampedLock in which
     * the {@link Lock#lock} method is mapped to {@link #writeLock},
     * and similarly for other methods. The returned Lock does not
     * support a {@link Condition}; method {@link Lock#newCondition()}
     * throws {@code UnsupportedOperationException}.
     *
     * @return the lock
     */
    public Lock asWriteLock() {
        WriteLockView v;
        if ((v = writeLockView) != null) return v;
        return writeLockView = new WriteLockView();
    }

    /**
     * 返回当前对象持有的读写锁，如果未持有，则创建
     *
     * Returns a {@link ReadWriteLock} view of this StampedLock in
     * which the {@link ReadWriteLock#readLock()} method is mapped to
     * {@link #asReadLock()}, and {@link ReadWriteLock#writeLock()} to
     * {@link #asWriteLock()}.
     *
     * @return the lock
     */
    public ReadWriteLock asReadWriteLock() {
        ReadWriteLockView v;
        if ((v = readWriteLockView) != null) return v;
        return readWriteLockView = new ReadWriteLockView();
    }

    // view classes
    // 暴露给外部的 API

    /**
     * 读锁视图
     */
    final class ReadLockView implements Lock {
        /**
         * 调用内部的 readLock
         */
        public void lock() { readLock(); }

        /**
         * 调用内部的 readLockInterruptibly
         *
         * @throws InterruptedException
         */
        public void lockInterruptibly() throws InterruptedException {
            readLockInterruptibly();
        }

        /**
         * 调用内部的 tryReadLock
         * 一次性尝试获取，获取失败则直接返回
         *
         * @return 是否获取成功
         */
        public boolean tryLock() { return tryReadLock() != 0L; }

        /**
         * 带超时时间的一次性获取读锁
         * TODO
         * 如果在时间内未能成功获取到锁，则阻塞，超时还未获取到则取消获取
         *
         * @param time 如果小于等于 0，则仅尝试一次
         * @param unit
         * @return 是否获取成功
         * @throws InterruptedException
         */
        public boolean tryLock(long time, TimeUnit unit)
            throws InterruptedException {
            return tryReadLock(time, unit) != 0L;
        }

        /**
         * 无条件释放读锁
         */
        public void unlock() { unstampedUnlockRead(); }

        /**
         * 不支持返回条件等待队列
         *
         * @return 不支持
         */
        public Condition newCondition() {
            throw new UnsupportedOperationException();
        }
    }

    /**
     * 写锁视图，暴露给外部的 API
     */
    final class WriteLockView implements Lock {
        /**
         * 获取写锁，获取不到则阻塞
         */
        public void lock() { writeLock(); }

        /**
         * 获取写锁，获取不到则阻塞，能够响应中断
         *
         * @throws InterruptedException
         */
        public void lockInterruptibly() throws InterruptedException {
            writeLockInterruptibly();
        }

        /**
         * 一次性获取写锁
         *
         * @return 是否获取成功
         */
        public boolean tryLock() { return tryWriteLock() != 0L; }

        /**
         * 一次性获取写锁，带超时时间，超时时间内阻塞，超时后取消获取
         *
         * @param time
         * @param unit
         * @return 返回是否获取成功
         * @throws InterruptedException
         */
        public boolean tryLock(long time, TimeUnit unit)
            throws InterruptedException {
            return tryWriteLock(time, unit) != 0L;
        }

        /**
         * 无条件释放写锁
         */
        public void unlock() { unstampedUnlockWrite(); }

        /**
         * 不支持返回条件等待队列
         *
         * @return 不支持
         */
        public Condition newCondition() {
            throw new UnsupportedOperationException();
        }
    }

    /**
     * 读写锁视图
     * 暴露到外部的 API
     */
    final class ReadWriteLockView implements ReadWriteLock {
        /**
         * @return 返回读锁
         */
        public Lock readLock() { return asReadLock(); }

        /**
         * @return 返回写锁
         */
        public Lock writeLock() { return asWriteLock(); }
    }

    // Unlock methods without stamp argument checks for view classes.
    // Needed because view-class lock methods throw away stamps.

    /**
     * 无条件释放写锁，不考虑 stamp
     */
    final void unstampedUnlockWrite() {
        long s;
        if (((s = state) & WBIT) == 0L)
            throw new IllegalMonitorStateException();
        unlockWriteInternal(s);
    }

    /**
     * 不用 stamp 的释放读锁
     * 可以理解为无条件释放读锁
     */
    final void unstampedUnlockRead() {
        long s, m; WNode h;
        // 返回读锁持有的个数
        while ((m = (s = state) & RBITS) > 0L) {
            // 未满则更新 state
            if (m < RFULL) {
                // 释放一个
                if (casState(s, s - RUNIT)) {
                    // 如果是完全释放了 并且 队列中有节点在等待 且 等待节点的状态不为 0
                    if (m == RUNIT && (h = whead) != null && h.status != 0)
                        release(h);
                    return;
                }
            }
            // state 中记录的读锁个数满了
            // 调用 tryDecReaderOverflow 进行释放
            else if (tryDecReaderOverflow(s) != 0L)
                return;
        }
        throw new IllegalMonitorStateException();
    }

    private void readObject(java.io.ObjectInputStream s)
        throws java.io.IOException, ClassNotFoundException {
        s.defaultReadObject();
        STATE.setVolatile(this, ORIGIN); // reset to unlocked state
    }

    // internals

    /**
     * 溢出之后读锁的获取
     *
     * Tries to increment readerOverflow by first setting state
     * access bits value to RBITS, indicating hold of spinlock,
     * then updating, then releasing.
     *
     * @param s a reader overflow stamp: (s & ABITS) >= RFULL
     * @return new stamp on success, else zero
     */
    private long tryIncReaderOverflow(long s) {
        // assert (s & ABITS) >= RFULL;
        // 最低位为 0
        if ((s & ABITS) == RFULL) {
            // 最低位也尝试改为 1
            if (casState(s, s | RBITS)) {
                // readerOverflow 也更新为 +1
                ++readerOverflow;
                STATE.setVolatile(this, s);
                return s;
            }
        }
        // 下面根据规则调用 yeild 或者 onSpinWait
        else if ((LockSupport.nextSecondarySeed() & OVERFLOW_YIELD_RATE) == 0)
            Thread.yield();
        else
            Thread.onSpinWait();
        return 0L;
    }

    /**
     * 在溢出的保存变量中读计数 -1
     *
     * Tries to decrement readerOverflow.
     *
     * @param s a reader overflow stamp: (s & ABITS) >= RFULL
     * @return new stamp on success, else zero
     */
    private long tryDecReaderOverflow(long s) {
        // assert (s & ABITS) >= RFULL;
        // 确实是满的
        if ((s & ABITS) == RFULL) {
            if (casState(s, s | RBITS)) {
                int r; long next;
                // 还有溢出
                if ((r = readerOverflow) > 0) {
                    // 溢出 - 1
                    readerOverflow = r - 1;
                    next = s;
                }
                // 溢出的计数已经全部释放了
                else
                    // 更新 state 了
                    next = s - RUNIT;
                STATE.setVolatile(this, next);
                return next;
            }
        }
        else if ((LockSupport.nextSecondarySeed() & OVERFLOW_YIELD_RATE) == 0)
            Thread.yield();
        else
            Thread.onSpinWait();
        return 0L;
    }

    /**
     * 唤醒 h 节点的后继节点
     *
     * Wakes up the successor of h (normally whead). This is normally
     * just h.next, but may require traversal from wtail if next
     * pointers are lagging. This may fail to wake up an acquiring
     * thread when one or more have been cancelled, but the cancel
     * methods themselves provide extra safeguards to ensure liveness.
     */
    private void release(WNode h) {
        if (h != null) {
            WNode q; Thread w;
            // 将 h 的 status 从 WAITING 改为 0
            WSTATUS.compareAndSet(h, WAITING, 0);
            // q 为 h 的后继节点
            if ((q = h.next) == null || q.status == CANCELLED) {
                // 目标是往后找到一个有效的节点
                // 从 tail 往前找
                for (WNode t = wtail; t != null && t != h; t = t.prev)
                    if (t.status <= 0)
                        q = t;
            }
            if (q != null && (w = q.thread) != null)
                // 唤醒
                LockSupport.unpark(w);
        }
    }

    /**
     * 获取写锁
     *
     * See above for explanation.
     *
     * @param interruptible true if should check interrupts and if so
     * return INTERRUPTED 是否能够响应中断
     * @param deadline if nonzero, the System.nanoTime value to timeout
     * at (and return zero)
     * @return next state, or INTERRUPTED
     */
    private long acquireWrite(boolean interruptible, long deadline) {
        WNode node = null, p;
        // 自旋
        // 1. 先尝试获取锁
        // 2. 获取不到则入队
        for (int spins = -1;;) { // spin while enqueuing
            long m, s, ns;
            // 未持有锁
            if ((m = (s = state) & ABITS) == 0L) {
                // 尝试获取写锁
                if ((ns = tryWriteLock(s)) != 0L)
                    // 获取到了返回 stamp
                    return ns;
            }
            // 检查自旋次数
            else if (spins < 0)
                //  更新自旋的次数
                spins = (m == WBIT && wtail == whead) ? SPINS : 0;
            else if (spins > 0) {
                --spins;
                // 自旋一会儿
                Thread.onSpinWait();
            }
            // 自旋也自旋完了
            // 队列是否已经初始化
            else if ((p = wtail) == null) { // initialize queue
                // 创建一个写模式下等待的节点
                // dummy head
                WNode hd = new WNode(WMODE, null);
                // cas 更新 whead 引用
                if (WHEAD.weakCompareAndSet(this, null, hd))
                    // 尾引用也指向它
                    wtail = hd;
            }
            // 节点未初始化
            else if (node == null)
                // 创建一个 WMODE 节点
                node = new WNode(WMODE, p);
            // 分两步走
            // 初始化前驱结点，当前节点的前驱节点指向尾节点
            else if (node.prev != p)
                // 指向前驱节点
                node.prev = p;
            // cas 更新 wtail 引用，node 节点入队
            else if (WTAIL.weakCompareAndSet(this, p, node)) {
                p.next = node;
                break;
            }
        }

        // 中断标识
        boolean wasInterrupted = false;
        // 自旋
        for (int spins = -1;;) {
            WNode h, np, pp; int ps;
            // 头尾相等
            // 说明快可以获取到锁了
            if ((h = whead) == p) {
                // 更新自旋次数
                if (spins < 0)
                    spins = HEAD_SPINS;
                else if (spins < MAX_HEAD_SPINS)
                    spins <<= 1;
                // 在 head 上自旋
                for (int k = spins; k > 0; --k) { // spin at head
                    long s, ns;
                    // 如果锁被完全释放了
                    if (((s = state) & ABITS) == 0L) {
                        // 尝试获取
                        if ((ns = tryWriteLock(s)) != 0L) {
                            // 获取成功
                            whead = node;
                            node.prev = null;
                            // 如果有被中断
                            if (wasInterrupted)
                                // 再次自我中断
                                Thread.currentThread().interrupt();
                            // 返回 stamp
                            return ns;
                        }
                    }
                    else
                        // 自旋
                        Thread.onSpinWait();
                }
            }
            // whead 不为空
            else if (h != null) { // help release stale waiters
                WNode c; Thread w;
                // whead group 上的 cowait 全部唤醒
                while ((c = h.cowait) != null) {
                    if (WCOWAIT.weakCompareAndSet(h, c, c.cowait) &&
                        (w = c.thread) != null)
                        LockSupport.unpark(w);
                }
            }
            // 头结点未改变
            if (whead == h) {
                // 可能有其他线程先抢占了
                // 如果尾节点有变化
                if ((np = node.prev) != p) {
                    if (np != null)
                        (p = np).next = node;   // stale
                }
                // 尾节点的状态如果为 0
                else if ((ps = p.status) == 0)
                    // 将尾节点的状态改为 WAITING
                    WSTATUS.compareAndSet(p, 0, WAITING);
                // 如果尾节点的状态为 cancelled
                else if (ps == CANCELLED) {
                    // 更新 node 的 pre 为 p 的 pre
                    if ((pp = p.prev) != null) {
                        node.prev = pp;
                        pp.next = node;
                    }
                }
                else {
                    long time; // 0 argument to park means no timeout
                    // 不超时控制
                    if (deadline == 0L)
                        time = 0L;
                    // 计算剩余时间
                    else if ((time = deadline - System.nanoTime()) <= 0L)
                        // 如果过了，则取消获取
                        return cancelWaiter(node, node, false);
                    Thread wt = Thread.currentThread();
                    node.thread = wt;
                    // p 的状态为 WAITING
                    // 头尾节点不是同一个节点或者目前持有锁
                    if (p.status < 0 && (p != h || (state & ABITS) != 0L) &&
                            // head 没变且 node 的前驱节点与没变
                        whead == h && node.prev == p) {
                        if (time == 0L)
                            // 阻塞
                            LockSupport.park(this);
                        else
                            // 超时阻塞
                            LockSupport.parkNanos(this, time);
                    }
                    node.thread = null;
                    if (Thread.interrupted()) {
                        // 是否响应中断
                        if (interruptible)
                            return cancelWaiter(node, node, true);
                        wasInterrupted = true;
                    }
                }
            }
        }
    }

    /**
     * 进入该方法时因为之前有一次 cas 获取锁失败了
     * 读锁最重要的方法
     *
     * See above for explanation.
     *
     * @param interruptible true if should check interrupts and if so
     * return INTERRUPTED 是否支持响应中断
     * @param deadline if nonzero, the System.nanoTime value to timeout
     * at (and return zero) 是否支持超时，<=0 表示不
     * @return next state, or INTERRUPTED
     */
    private long acquireRead(boolean interruptible, long deadline) {
        boolean wasInterrupted = false;
        WNode node = null, p;
        // 外层自旋
        for (int spins = -1;;) {
            WNode h;
            // 如果队列中没有等待的节点，马上要轮到自己了
            // 自旋就完事了，不需要阻塞
            if ((h = whead) == (p = wtail)) {
                // 内层自旋，尝试获取读锁
                for (long m, s, ns;;) {
                    // m = (s = state) & ABITS) 获取锁状态，判断目前读锁是否已满或者是否持有的为写锁
                    if ((m = (s = state) & ABITS) < RFULL ?
                            // cas 尝试获取读锁
                        casState(s, ns = s + RUNIT) :
                            // 持有的不为写锁 且
                            // state 中读锁已经存满了
                            // 则调用 tryIncReaderOverflow 来获取读锁
                        (m < WBIT && (ns = tryIncReaderOverflow(s)) != 0L)) {
                        // 检测中断
                        if (wasInterrupted)
                            // 中断当前线程
                            // 仅仅是将内部的中断通知到外部
                            // 具体如果处理由外部决定
                            Thread.currentThread().interrupt();
                        // 获取成功返回 stamp
                        return ns;
                    }
                    // 如果持有的是写锁
                    else if (m >= WBIT) {
                        // 自旋次数
                        if (spins > 0) {
                            --spins;
                            // 暂时放弃 CPU 调度
                            Thread.onSpinWait();
                        }
                        // 自旋剩余次数 <= 0
                        else {
                            if (spins == 0) {
                                WNode nh = whead, np = wtail;
                                // 如果头尾节点没变，说明持有的写锁还没释放，也去排队吧
                                // 头尾节点不再相等，说明有读节点入队了，没必要再自旋下去了，老老实实去排队吧
                                // 跳出内部自旋
                                if ((nh == h && np == p) || (h = nh) != (p = np))
                                    break;
                            }
                            spins = SPINS;
                        }
                    }
                }
            }
            // 经过上面自旋之后还未成功获取到读锁
            // p == null 说明持有的是写锁，并且队列还未初始化
            if (p == null) { // initialize queue
                // 初始化队列，构造头结点
                // 头结点表示当前持有锁的节点类型是 WMODE
                WNode hd = new WNode(WMODE, null);
                // 更新头尾节点引用
                if (WHEAD.weakCompareAndSet(this, null, hd))
                    wtail = hd;
            }
            // 当前线程的节点如果还未创建，则创建节点，为 RMODE
            else if (node == null)
                // prev 指向 tail
                node = new WNode(RMODE, p);
            // 如果头尾节点相等 或者 尾节点的不为 RMODE 节点
            // 入队，入队分了两步来做
            else if (h == p || p.mode != RMODE) {
                // 入队
                if (node.prev != p)
                    node.prev = p;
                // 更新 tail 指向 node
                else if (WTAIL.weakCompareAndSet(this, p, node)) {
                    // 原来的 tail 的 next 指向 node
                    p.next = node;
                    // 跳出外部自旋
                    break;
                }
            }
            // 尾节点肯定是读模式的节点
            // 将当前节点加入到尾节点的 cowait 队列中，头插法
            else if (!WCOWAIT.compareAndSet(p, node.cowait = p.cowait, node))
                node.cowait = null;
            // 头尾节点不相等，尾节点等待模式为读锁模式，并且当前节点 cas 加入尾节点的 cowait 队列中失败
            // 也就是说，当前持有写锁，且有读线程已经进入到了队列中等待
            else {
                // 自旋
                for (;;) {
                    WNode pp, c; Thread w;
                    // 头结点不为 null
                    // 头结点的 cowait 不为 null
                    // cas 成功将头节点的 cowait 指向节点 cowait 链表中的下一个节点，c 为 头节点的 cowait 节点
                    // 如果 c 的绑定线程不为 null
                    if ((h = whead) != null && (c = h.cowait) != null &&
                        WCOWAIT.compareAndSet(h, c, c.cowait) &&
                        (w = c.thread) != null) // help release
                        // 唤醒节点 c 绑定的线程
                        LockSupport.unpark(w);
                    // 检查中断
                    if (Thread.interrupted()) {
                        // 如果处理中断
                        if (interruptible)
                            // 取消获取读锁
                            return cancelWaiter(node, p, true);
                        // 记录内部是否发生中断
                        wasInterrupted = true;
                    }
                    // 尾节点的前驱节点就是头节点
                    // 头尾相等
                    // 尾节点的前驱节点为 null
                    // 说明快要可以获取到锁了
                    if (h == (pp = p.prev) || h == p || pp == null) {
                        long m, s, ns;
                        // 先尝试一次获取
                        do {
                            // 未持有写锁且读锁未满
                            if ((m = (s = state) & ABITS) < RFULL ?
                                    // cas 获取读锁
                                casState(s, ns = s + RUNIT) :
                                    // 未持有读锁，但是 state 维护的读锁个数满了
                                (m < WBIT &&
                                        // overflow 中获取读锁
                                 (ns = tryIncReaderOverflow(s)) != 0L)) {
                                // 记录中断
                                if (wasInterrupted)
                                    Thread.currentThread().interrupt();
                                return ns;
                            }
                            // 为持有写锁的情况下继续循环
                        } while (m < WBIT);
                    }
                    // 头尾节点情况未改变
                    if (whead == h && p.prev == pp) {
                        long time;
                        if (pp == null || h == p || p.status > 0) {
                            node = null; // throw away
                            break;
                        }
                        // 是否超时获取
                        if (deadline == 0L)
                            time = 0L;
                        // 计算剩余时间
                        else if ((time = deadline - System.nanoTime()) <= 0L) {
                            // 已经超时
                            if (wasInterrupted)
                                Thread.currentThread().interrupt();
                            // 取消获取
                            return cancelWaiter(node, p, false);
                        }
                        // 当前线程
                        Thread wt = Thread.currentThread();
                        node.thread = wt;
                        // 尾节点的前驱节点不为 head 节点，说明等待时间还要挺长。或者 持有写锁
                        // 头尾节点的引用未变化
                        if ((h != pp || (state & ABITS) == WBIT) &&
                            whead == h && p.prev == pp) {
                            // 不带超时时间
                            if (time == 0L)
                                // 直接阻塞
                                LockSupport.park(this);
                            else
                                // 带超时时间
                            // 阻塞剩余的超时时间
                                LockSupport.parkNanos(this, time);
                        }
                        // thread 置为 null
                        node.thread = null;
                    }
                }
            }
        }

        // 只有第一个读线程会走到下面的 for 循环处，并且该线程已经入队，是一个 group 中的首节点
        // 外部自旋
        for (int spins = -1;;) {
            WNode h, np, pp; int ps;
            // 头尾相等，说明快可以获取到锁了
            if ((h = whead) == p) {
                // 第一次需要设置自旋次数
                if (spins < 0)
                    spins = HEAD_SPINS;
                else if (spins < MAX_HEAD_SPINS)
                    // 每次左移 1 位，也就是 * 2
                    spins <<= 1;
                // 内部自旋
                for (int k = spins;;) { // spin at head
                    long m, s, ns;
                    // 尝试获取读锁
                    if ((m = (s = state) & ABITS) < RFULL ?
                        casState(s, ns = s + RUNIT) :
                        (m < WBIT && (ns = tryIncReaderOverflow(s)) != 0L)) {
                        // 获取读锁成功
                        WNode c; Thread w;
                        whead = node;
                        node.prev = null;
                        // 遍历该节点后续的 cowait 节点
                        while ((c = node.cowait) != null) {
                            // 将 node 节点的 cowait 引用往后移
                            if (WCOWAIT.compareAndSet(node, c, c.cowait) &&
                                    // 当前 cowait 的 thread 不为 null
                                (w = c.thread) != null)
                                // 唤醒当前 cowait 节点
                                LockSupport.unpark(w);
                        }
                        // 如果被中断过
                        if (wasInterrupted)
                            // 发起中断
                            Thread.currentThread().interrupt();
                        // 返回版本号
                        return ns;
                    }
                    // 上面获取失败了
                    // 如果当前持有写锁且自旋次数也到了
                    else if (m >= WBIT && --k <= 0)
                        // 跳出
                        break;
                    else
                        // 自旋
                        Thread.onSpinWait();
                }
            }
            // 头结点存在，且不等于尾节点
            else if (h != null) {
                WNode c; Thread w;
                // 头结点跟着的 cowait 节点
                while ((c = h.cowait) != null) {
                    // 指向下一个 cowait 节点
                    if (WCOWAIT.compareAndSet(h, c, c.cowait) &&
                            // cowait 节点绑定的线程不为 null
                        (w = c.thread) != null)
                        // 对该 cowait 节点进行唤醒
                        LockSupport.unpark(w);
                }
            }
            // 头结点未改变
            if (whead == h) {
                // node 刚入队时， node 的 pre 指向 p
                // node 的 pre 不再指向 p
                if ((np = node.prev) != p) {
                    // 更新 node 的前置节点
                    if (np != null)
                        (p = np).next = node;   // stale
                }
                // 前置节点的状态为 0
                else if ((ps = p.status) == 0)
                    WSTATUS.compareAndSet(p, 0, WAITING);
                // 前置节点如果 cancelled 了
                else if (ps == CANCELLED) {
                    // node 的 pre 更新为 pp
                    if ((pp = p.prev) != null) {
                        node.prev = pp;
                        pp.next = node;
                    }
                }
                else {
                    long time;
                    if (deadline == 0L)
                        // 不设置超时时间
                        time = 0L;
                    // 剩余时间
                    else if ((time = deadline - System.nanoTime()) <= 0L)
                        return cancelWaiter(node, node, false);
                    Thread wt = Thread.currentThread();
                    node.thread = wt;
                    if (p.status < 0 &&
                        (p != h || (state & ABITS) == WBIT) &&
                        whead == h && node.prev == p) {
                            if (time == 0L)
                                // 无限 park
                                LockSupport.park(this);
                            else
                                // 带超时时间的 park
                                LockSupport.parkNanos(this, time);
                    }
                    node.thread = null;
                    if (Thread.interrupted()) {
                        if (interruptible)
                            return cancelWaiter(node, node, true);
                        wasInterrupted = true;
                    }
                }
            }
        }
    }

    /**
     * 取消当前节点
     * 唤醒在该节点上的 cowait 节点
     *
     * If node non-null, forces cancel status and unsplices it from
     * queue if possible and wakes up any cowaiters (of the node, or
     * group, as applicable), and in any case helps release current
     * first waiter if lock is free. (Calling with null arguments
     * serves as a conditional form of release, which is not currently
     * needed but may be needed under possible future cancellation
     * policies). This is a variant of cancellation methods in
     * AbstractQueuedSynchronizer (see its detailed explanation in AQS
     * internal documentation).
     *
     * @param node if non-null, the waiter 当前要取消的节点
     * @param group either node or the group node is cowaiting with
     * @param interrupted if already interrupted 是否中断引起的 cancel
     * @return INTERRUPTED if interrupted or Thread.interrupted, else zero
     */
    private long cancelWaiter(WNode node, WNode group, boolean interrupted) {
        if (node != null && group != null) {
            Thread w;
            // 将 node 的状态置为 cancellled
            node.status = CANCELLED;
            // unsplice cancelled nodes from group
            // 移除 group 中所有为 cancelled 的节点
            // 清理该 group 中的 cancelled 节点
            for (WNode p = group, q; (q = p.cowait) != null;) {
                // 如果 q 的状态的 cancelled
                if (q.status == CANCELLED) {
                    // 指向下一个
                    WCOWAIT.compareAndSet(p, q, q.cowait);
                    // 从头开始
                    p = group; // restart
                }
                else
                    // 往后移动
                    p = q;
            }
            // 如果 group 与 node 为统一节点
            // 如果要 cancel 的节点不是该 group 的节点首节点，那么就不走下面这个 if 逻辑
            if (group == node) {
                // 往后遍历，唤醒其后面的所有等待节点
                for (WNode r = group.cowait; r != null; r = r.cowait) {
                    if ((w = r.thread) != null)
                        LockSupport.unpark(w); // wake up uncancelled co-waiters
                }
                // 循环中做的事情就是找到合适的 node 节点的前驱节点和后继节点
                // 在大队列中 node 节点的前驱节点
                // 找到一个合适的前驱节点
                // 合适的定义：
                // 1. 前驱节点不为 cancelled
                // 2. 前驱为 cancelled 的并且前驱节点是头结点
                for (WNode pred = node.prev; pred != null; ) { // unsplice
                    // succ 后继节点
                    // pp 前驱的前驱节点
                    WNode succ, pp;        // find valid successor
                    // 这个 while 循环就是要将 node 的 pre 指向 node 的下一个有效节点
                    // node 节点往后找有效的后继
                    while ((succ = node.next) == null ||
                           succ.status == CANCELLED) {
                        // node 后继中有效的节点
                        WNode q = null;    // find successor the slow way
                        // 从队尾往前找
                        for (WNode t = wtail; t != null && t != node; t = t.prev)
                            // 如果不是 cancelled 的
                            if (t.status != CANCELLED)
                                // 作为候选
                                q = t;     // don't link if succ cancelled

                        // succ == q 说明 succ = q = null
                        if (succ == q ||   // ensure accurate successor
                                // 如果不为 null 则通过 cas 更新 node 的 next 为找到的有效的节点，也即 q
                            WNEXT.compareAndSet(node, succ, succ = q)) {
                            // 如果 node 为 tail 了
                            if (succ == null && node == wtail)
                                // 更新 wtail 引用，指向 node 的 pred
                                WTAIL.compareAndSet(this, node, pred);
                            break;
                        }
                    }
                    // 说明没有进入上面的 while 循环
                    // node 的 next 为有效的节点
                    if (pred.next == node) // unsplice pred link
                        // 直接将 node 的 pred 的 next 指向 node 的后继 succ
                        WNEXT.compareAndSet(pred, node, succ);
                    // 后继如果不为 null，且绑定的线程不为 null
                    if (succ != null && (w = succ.thread) != null) {
                        // wake up succ to observe new pred
                        succ.thread = null;
                        // 唤醒它
                        LockSupport.unpark(w);
                    }
                    // 前驱不为 cancelled 或者 前驱的前驱节点为 null
                    if (pred.status != CANCELLED || (pp = pred.prev) == null)
                        break;
                    // 前驱节点不满足条件，继续往前找
                    // node 的前驱指向 pp
                    node.prev = pp;        // repeat if new pred wrong/cancelled
                    // 更新 pp 的 next 为 succ
                    WNEXT.compareAndSet(pp, pred, succ);
                    // 前驱往前移
                    pred = pp;
                }
            }
        }
        WNode h; // Possibly release first waiter
        // 头结点不为空
        while ((h = whead) != null) {
            long s; WNode q; // similar to release() but check eligibility
            // 如果仅仅只有 head 一个 group 了 或者 head 之后的节点的 group 的首节点 cancelled 了
            if ((q = h.next) == null || q.status == CANCELLED) {
                // 从 wtail 往前找
                for (WNode t = wtail; t != null && t != h; t = t.prev)
                    // <= 0 说明未被 cancelled
                    if (t.status <= 0)
                        q = t;
            }
            // head 未被改变
            if (h == whead) {
                if (q != null && h.status == 0 &&
                    ((s = state) & ABITS) != WBIT && // waiter is eligible
                    (s == 0L || q.mode == RMODE))
                    // 唤醒 h 节点的下一有效节点
                    release(h);
                break;
            }
        }
        // 返回是否中断
        return (interrupted || Thread.interrupted()) ? INTERRUPTED : 0L;
    }

    // VarHandle mechanics
    private static final VarHandle STATE;
    private static final VarHandle WHEAD;
    private static final VarHandle WTAIL;
    private static final VarHandle WNEXT;
    private static final VarHandle WSTATUS;
    private static final VarHandle WCOWAIT;
    static {
        try {
            MethodHandles.Lookup l = MethodHandles.lookup();
            STATE = l.findVarHandle(StampedLock.class, "state", long.class);
            WHEAD = l.findVarHandle(StampedLock.class, "whead", WNode.class);
            WTAIL = l.findVarHandle(StampedLock.class, "wtail", WNode.class);
            WSTATUS = l.findVarHandle(WNode.class, "status", int.class);
            WNEXT = l.findVarHandle(WNode.class, "next", WNode.class);
            WCOWAIT = l.findVarHandle(WNode.class, "cowait", WNode.class);
        } catch (ReflectiveOperationException e) {
            throw new ExceptionInInitializerError(e);
        }
    }
}<|MERGE_RESOLUTION|>--- conflicted
+++ resolved
@@ -230,12 +230,6 @@
 /**
  * 可重入吗？
  * 不可重入
-<<<<<<< HEAD
- * 低 7 为表示读锁的个数 + overFlow 的值
- * 高 24 位表示持有写锁的 stamp
- * 第 8 为表示是否持有写锁
-=======
->>>>>>> 86154a17
  */
 public class StampedLock implements java.io.Serializable {
     /*
@@ -801,11 +795,6 @@
 
     /**
      * 返回 stamp
-<<<<<<< HEAD
-     * 释放写锁的时候 + WBIT
-     * 获取写锁的时候 + WBIT
-=======
->>>>>>> 86154a17
      *
      * Returns an unlocked state, incrementing the version and
      * avoiding special failure value 0L.
