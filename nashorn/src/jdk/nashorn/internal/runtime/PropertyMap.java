--- conflicted
+++ resolved
@@ -190,15 +190,9 @@
      * @param spillLength  Number of used spill slots.
      * @return New {@link PropertyMap}.
      */
-<<<<<<< HEAD
-    public static PropertyMap newMap(final Collection<Property> properties, final int fieldCount, final int fieldMaximum,  final int spillLength) {
+    public static PropertyMap newMap(final Collection<Property> properties, final String className, final int fieldCount, final int fieldMaximum,  final int spillLength) {
         final PropertyHashMap newProperties = EMPTY_HASHMAP.immutableAdd(properties);
-        return new PropertyMap(newProperties, fieldCount, fieldMaximum, spillLength, false);
-=======
-    public static PropertyMap newMap(final Collection<Property> properties, final String className, final int fieldCount, final int fieldMaximum,  final int spillLength) {
-        PropertyHashMap newProperties = EMPTY_HASHMAP.immutableAdd(properties);
         return new PropertyMap(newProperties, className, fieldCount, fieldMaximum, spillLength, false);
->>>>>>> db62a418
     }
 
     /**
@@ -211,11 +205,7 @@
      * @return New {@link PropertyMap}.
      */
     public static PropertyMap newMap(final Collection<Property> properties) {
-<<<<<<< HEAD
-        return properties == null || properties.isEmpty()? newMap() : newMap(properties, 0, 0, 0);
-=======
-        return (properties == null || properties.isEmpty())? newMap() : newMap(properties, JO.class.getName(), 0, 0, 0);
->>>>>>> db62a418
+        return properties == null || properties.isEmpty()? newMap() : newMap(properties, JO.class.getName(), 0, 0, 0);
     }
 
     /**
